--- conflicted
+++ resolved
@@ -1,25 +1,17 @@
 #!/bin/sh
 
-<<<<<<< HEAD
 #uncomment the next line and set JDK_HOME as required
 #export JDK_HOME=/Library/Java/JavaVirtualMachines/jdk1.7.0_25.jdk/Contents/Home
-=======
+
 if [ $JAVA_HOME = '' ]; then
    echo "JAVA_HOME has not been set"
    exit 0;
 fi
 export JDK_HOME=$JAVA_HOME
->>>>>>> 974ec8bd
 
 unamestr=`uname`
 if [ "$unamestr" = 'Darwin' ]; then
    export JDK_HOME=`/usr/libexec/java_home`
-else
-   if [ "$JAVA_HOME" = '' ]; then
-      echo "JAVA_HOME has not been set."
-      exit 0;
-   fi
-   export JDK_HOME=$JAVA_HOME
 fi
 
 CLASSPATH=$CLASSPATH:lib/logback-classic-1.0.1.jar
