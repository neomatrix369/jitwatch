--- conflicted
+++ resolved
@@ -457,10 +457,7 @@
 
 		String[] lines = bytecode.split(S_NEWLINE);
 
-<<<<<<< HEAD
-=======
-
->>>>>>> 7f0b0272
+
 		boolean inSwitch = false;
 		BCParamSwitch table = new BCParamSwitch();
 		BytecodeInstruction instruction = null;
