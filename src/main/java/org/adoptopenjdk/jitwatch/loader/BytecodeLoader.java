--- conflicted
+++ resolved
@@ -29,11 +29,8 @@
 {
 	private static final Logger logger = LoggerFactory.getLogger(BytecodeLoader.class);
 
-	enum ParseState
-	{
-<<<<<<< HEAD
-		OTHER, BYTECODE, LINETABLE
-=======
+	enum BytecodeSection
+	{
 		NONE, CONSTANT_POOL, CODE, EXCEPTIONS, LINETABLE, RUNTIMEVISIBLEANNOTATIONS, LOCALVARIABLETABLE, STACKMAPTABLE
 	}
 
@@ -48,7 +45,6 @@
 		sectionLabelMap.put(S_BYTECODE_RUNTIMEVISIBLEANNOTATIONS, BytecodeSection.RUNTIMEVISIBLEANNOTATIONS);
 		sectionLabelMap.put(S_BYTECODE_EXCEPTIONS, BytecodeSection.EXCEPTIONS);
 		sectionLabelMap.put(S_BYTECODE_STACKMAPTABLE, BytecodeSection.STACKMAPTABLE);
->>>>>>> 6b0c92e6
 	}
 
 	public static ClassBC fetchBytecodeForClass(Collection<String> classLocations, String fqClassName)
@@ -115,10 +111,7 @@
 		return result;
 	}
 
-<<<<<<< HEAD
-=======
 	// TODO refactor this class - better stateful than all statics
->>>>>>> 6b0c92e6
 	public static ClassBC parse(String bytecode)
 	{
 		ClassBC classBytecode = new ClassBC();
@@ -129,7 +122,7 @@
 
 		StringBuilder builder = new StringBuilder();
 
-		ParseState parseState = ParseState.OTHER;
+		BytecodeSection section = BytecodeSection.NONE;
 
 		String memberSignature = null;
 
@@ -139,19 +132,8 @@
 		{
 			String line = lines[pos].trim();
 
-			switch (parseState)
-			{
-<<<<<<< HEAD
-			case OTHER:
-				if (line.endsWith(");"))
-				{
-					memberSignature = fixSignature(line);
-				}
-				else if (line.startsWith("0:"))
-				{
-					parseState = ParseState.BYTECODE;
-					pos--;
-=======
+			if (DEBUG_LOGGING)
+			{
 				logger.debug("Line: {}", line);
 			}
 
@@ -193,7 +175,6 @@
 					{
 						logger.debug("Initialised new MemberBytecode");
 					}
->>>>>>> 6b0c92e6
 				}
 				else if (line.startsWith(S_BYTECODE_MINOR_VERSION))
 				{
@@ -206,7 +187,7 @@
 					classBytecode.setMajorVersion(majorVersion);
 				}
 				break;
-			case BYTECODE:
+			case CODE:
 				int firstColonIndex = line.indexOf(C_COLON);
 
 				if (firstColonIndex != -1)
@@ -222,22 +203,18 @@
 					}
 					catch (NumberFormatException nfe)
 					{
-						List<BytecodeInstruction> instructions = parseInstructions(builder.toString());
-
-						memberBytecode = new MemberBytecode();
-						memberBytecode.setInstructions(instructions);
-						builder.delete(0, builder.length());
-
-						if (line.startsWith("LineNumberTable:"))
-						{
-							parseState = ParseState.LINETABLE;
-						}
-						else
-						{
-							classBytecode.addMemberBytecode(memberSignature, memberBytecode);
-							parseState = ParseState.OTHER;
-						}
-					}
+						sectionFinished(BytecodeSection.CODE, memberSignature, builder, memberBytecode, classBytecode);
+
+						section = changeSection(BytecodeSection.NONE);
+					}
+				}
+				break;
+			case CONSTANT_POOL:
+				if (!line.startsWith(S_HASH))
+				{
+					sectionFinished(BytecodeSection.CONSTANT_POOL, memberSignature, builder, memberBytecode, classBytecode);
+
+					section = changeSection(BytecodeSection.NONE);
 				}
 				break;
 			case LINETABLE:
@@ -247,15 +224,11 @@
 				}
 				else
 				{
-					updateLineNumberTable(classBytecode, builder.toString(), memberSignature);
-					builder.delete(0, builder.length());
-
-					classBytecode.addMemberBytecode(memberSignature, memberBytecode);
-					parseState = ParseState.OTHER;
-				}
-				break;
-<<<<<<< HEAD
-=======
+					sectionFinished(BytecodeSection.LINETABLE, memberSignature, builder, memberBytecode, classBytecode);
+
+					section = changeSection(BytecodeSection.NONE);
+				}
+				break;
 			case RUNTIMEVISIBLEANNOTATIONS:
 				if (!isRunTimeVisibleAnnotation(line))
 				{
@@ -279,7 +252,6 @@
 				break;
 			case EXCEPTIONS:
 				break;
->>>>>>> 6b0c92e6
 			}
 
 			pos++;
@@ -288,9 +260,6 @@
 		return classBytecode;
 	}
 
-<<<<<<< HEAD
-	private static int getVersionPart(String line)
-=======
 	private static boolean isRunTimeVisibleAnnotation(final String line)
 	{
 		return line.contains(": #");
@@ -384,15 +353,14 @@
 	}
 
 	private static int getVersionPart(final String line)
->>>>>>> 6b0c92e6
 	{
 		int version = 0;
 
 		int colonPos = line.indexOf(C_COLON);
 
-		if (colonPos != -1 && colonPos != line.length()-1)
-		{
-			String versionPart = line.substring(colonPos+1).trim();
+		if (colonPos != -1 && colonPos != line.length() - 1)
+		{
+			String versionPart = line.substring(colonPos + 1).trim();
 
 			try
 			{
@@ -407,12 +375,6 @@
 		return version;
 	}
 
-<<<<<<< HEAD
-	private static String fixSignature(String inSignature)
-	{
-        String signature = inSignature;
-               
-=======
 	private static String cleanBytecodeMemberSignature(final String signature)
 	{
 		if (DEBUG_LOGGING)
@@ -422,7 +384,6 @@
 
 		String result = null;
 
->>>>>>> 6b0c92e6
 		if (signature != null)
 		{
 			if (signature.startsWith(S_BYTECODE_STATIC_INITIALISER_SIGNATURE))
@@ -444,17 +405,13 @@
 						String params = signature.substring(openParentheses, closeParentheses);
 						params = params.replace(S_SPACE, S_EMPTY);
 
-<<<<<<< HEAD
-					signature = signature.substring(0, openParentheses) + params + signature.substring(closeParentheses);
-=======
 						result = signature.substring(0, openParentheses) + params + S_CLOSE_PARENTHESES;
 					}
->>>>>>> 6b0c92e6
-				}
-			}
-		}
-
-		return signature;
+				}
+			}
+		}
+
+		return result;
 	}
 
 	public static List<BytecodeInstruction> parseInstructions(final String bytecode)
