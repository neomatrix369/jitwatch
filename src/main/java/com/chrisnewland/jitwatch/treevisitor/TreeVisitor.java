--- conflicted
+++ resolved
@@ -1,17 +1,13 @@
 package com.chrisnewland.jitwatch.treevisitor;
+
+import java.util.List;
 
 import com.chrisnewland.jitwatch.model.IMetaMember;
 import com.chrisnewland.jitwatch.model.IReadOnlyJITDataModel;
 import com.chrisnewland.jitwatch.model.MetaClass;
 import com.chrisnewland.jitwatch.model.MetaPackage;
 
-import java.util.List;
-
-<<<<<<< HEAD
 public class TreeVisitor
-=======
-public final class TreeVisitor
->>>>>>> b1079477
 {
     /*
         Hide Utility Class Constructor
