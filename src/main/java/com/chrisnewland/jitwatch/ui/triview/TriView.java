/*
 * Copyright (c) 2013, 2014 Chris Newland.
 * Licensed under https://github.com/AdoptOpenJDK/jitwatch/blob/master/LICENSE-BSD
 * Instructions: https://github.com/AdoptOpenJDK/jitwatch/wiki
 */
package com.chrisnewland.jitwatch.ui.triview;

import java.util.List;

import com.chrisnewland.jitwatch.core.JITWatchConfig;
import com.chrisnewland.jitwatch.loader.ResourceLoader;
import com.chrisnewland.jitwatch.model.IMetaMember;
import com.chrisnewland.jitwatch.model.MetaClass;
import com.chrisnewland.jitwatch.model.assembly.AssemblyMethod;
import com.chrisnewland.jitwatch.ui.JITWatchUI;
import com.chrisnewland.jitwatch.util.UserInterfaceUtil;

import static com.chrisnewland.jitwatch.core.JITWatchConstants.*;
import javafx.beans.value.ChangeListener;
import javafx.beans.value.ObservableValue;
import javafx.event.ActionEvent;
import javafx.event.EventHandler;
import javafx.geometry.Insets;
import javafx.geometry.Orientation;
import javafx.scene.Scene;
import javafx.scene.image.ImageView;
import javafx.scene.control.Button;
import javafx.scene.control.CheckBox;
import javafx.scene.control.ComboBox;
import javafx.scene.control.Label;
import javafx.scene.control.ListCell;
import javafx.scene.control.ListView;
import javafx.scene.control.SplitPane;
import javafx.scene.layout.HBox;
import javafx.scene.layout.VBox;
import javafx.stage.Stage;
import javafx.stage.WindowEvent;
import javafx.util.Callback;
import javafx.util.StringConverter;

public class TriView extends Stage
{
	private IMetaMember currentMember;
	private JITWatchConfig config;

	private Viewer viewerSource;
	private ViewerBytecode viewerBytecode;
<<<<<<< HEAD
    // TODO ref.x86asm.net
	private Viewer viewerAssembly;
=======
	private ViewerAssembly viewerAssembly; // TODO ref.x86asm.net
>>>>>>> 666afe9c

	private SplitPane splitViewer;

	private VBox colSource;
	private VBox colBytecode;
	private VBox colAssembly;

	private CheckBox checkSource;
	private CheckBox checkBytecode;
	private CheckBox checkAssembly;

	private ClassSearch classSearch;
	private ComboBox<IMetaMember> comboMember;

	private Label lblMemberInfo;

	private boolean ignoreComboChanged = false;

	public TriView(final JITWatchUI parent, final JITWatchConfig config)
	{
		this.config = config;

		setTitle("TriView Source, Bytecode, Assembly Viewer");

		VBox vBox = new VBox();

		HBox hBoxToolBarClass = new HBox();
		hBoxToolBarClass.setSpacing(10);
		hBoxToolBarClass.setPadding(new Insets(10));

		HBox hBoxToolBarButtons = new HBox();
		hBoxToolBarButtons.setSpacing(10);
		hBoxToolBarButtons.setPadding(new Insets(0, 10, 10, 10));

		checkSource = new CheckBox("Source");
		checkBytecode = new CheckBox("Bytecode");
		checkAssembly = new CheckBox("Assembly");

		checkSource.setSelected(true);
		checkBytecode.setSelected(true);
		checkAssembly.setSelected(true);

		ChangeListener<Boolean> checkListener = new ChangeListener<Boolean>()
		{
			@Override
			public void changed(ObservableValue<? extends Boolean> ov, Boolean oldVal, Boolean newVal)
			{
				checkColumns();
			}
		};

		checkSource.selectedProperty().addListener(checkListener);
		checkBytecode.selectedProperty().addListener(checkListener);
		checkAssembly.selectedProperty().addListener(checkListener);

		Button btnCallChain = new Button("View Compile Chain");
		btnCallChain.setOnAction(new EventHandler<ActionEvent>()
		{
			@Override
			public void handle(ActionEvent e)
			{
				if (currentMember != null)
				{
					parent.openCompileChain(currentMember);
				}
			}
		});

		hBoxToolBarButtons.getChildren().add(checkSource);
		hBoxToolBarButtons.getChildren().add(checkBytecode);
		hBoxToolBarButtons.getChildren().add(checkAssembly);
		hBoxToolBarButtons.getChildren().add(btnCallChain);

		Label lblClass = new Label("Class:");
		classSearch = new ClassSearch(this, parent.getPackageManager());
		classSearch.prefWidthProperty().bind(widthProperty().multiply(0.4));

		Label lblMember = new Label("Member:");

		comboMember = new ComboBox<>();
		comboMember.prefWidthProperty().bind(widthProperty().multiply(0.4));

		comboMember.valueProperty().addListener(new ChangeListener<IMetaMember>()
		{
			@Override
			public void changed(ObservableValue<? extends IMetaMember> ov, IMetaMember oldVal, IMetaMember newVal)
			{
				// TODO Looks like a bug in JavaFX 2.2 here
				// sometimes combo contains only selected member
				if ((!ignoreComboChanged) &&
                        (newVal != null))
                {
                    TriView.this.setMember(newVal, false);
                }
			}
		});

		comboMember.setCellFactory(new Callback<ListView<IMetaMember>, ListCell<IMetaMember>>()
		{
			@Override
			public ListCell<IMetaMember> call(ListView<IMetaMember> arg0)
			{
				return new ListCell<IMetaMember>()
				{
					@Override
					protected void updateItem(IMetaMember item, boolean empty)
					{
						super.updateItem(item, empty);

						if (item == null || empty)
						{
							setText(S_EMPTY);
							setGraphic(null);
						}
						else
						{
							setText(item.toStringUnqualifiedMethodName());

							if (item.isCompiled() && UserInterfaceUtil.getTick() != null)
							{
								setGraphic(new ImageView(UserInterfaceUtil.getTick()));
							}
							else
							{
								setGraphic(null);
							}
						}
					}
				};
			}
		});

		comboMember.setConverter(new StringConverter<IMetaMember>()
		{
			@Override
			public String toString(IMetaMember mm)
			{
				return mm.toStringUnqualifiedMethodName();
			}

			@Override
			public IMetaMember fromString(String arg0)
			{
				return null;
			}
		});

		hBoxToolBarClass.getChildren().add(lblClass);
		hBoxToolBarClass.getChildren().add(classSearch);

		hBoxToolBarClass.getChildren().add(lblMember);
		hBoxToolBarClass.getChildren().add(comboMember);

		splitViewer = new SplitPane();
		splitViewer.setOrientation(Orientation.HORIZONTAL);

		colSource = new VBox();
		colBytecode = new VBox();
		colAssembly = new VBox();

		Label lblSource = new Label("Source");
		Label lblBytecode = new Label("Bytecode (double click for JVMS)");
		Label lblAssembly = new Label("Assembly");

		lblSource.setStyle("-fx-background-color:#dddddd; -fx-padding:4px;");
		lblBytecode.setStyle("-fx-background-color:#dddddd; -fx-padding:4px;");
		lblAssembly.setStyle("-fx-background-color:#dddddd; -fx-padding:4px;");

		lblSource.prefWidthProperty().bind(colSource.widthProperty());
		lblBytecode.prefWidthProperty().bind(colBytecode.widthProperty());
		lblAssembly.prefWidthProperty().bind(colAssembly.widthProperty());

		viewerSource = new Viewer(parent);
		viewerBytecode = new ViewerBytecode(parent);
		viewerAssembly = new ViewerAssembly(parent);

		colSource.getChildren().add(lblSource);
		colSource.getChildren().add(viewerSource);

		colBytecode.getChildren().add(lblBytecode);
		colBytecode.getChildren().add(viewerBytecode);

		colAssembly.getChildren().add(lblAssembly);
		colAssembly.getChildren().add(viewerAssembly);

		splitViewer.prefHeightProperty().bind(vBox.heightProperty());

		viewerSource.prefWidthProperty().bind(colSource.widthProperty());
		viewerSource.prefHeightProperty().bind(colSource.heightProperty());

		viewerBytecode.prefWidthProperty().bind(colBytecode.widthProperty());
		viewerBytecode.prefHeightProperty().bind(colBytecode.heightProperty());

		viewerAssembly.prefWidthProperty().bind(colAssembly.widthProperty());
		viewerAssembly.prefHeightProperty().bind(colAssembly.heightProperty());

		lblMemberInfo = new Label();

		vBox.getChildren().add(hBoxToolBarClass);
		vBox.getChildren().add(hBoxToolBarButtons);
		vBox.getChildren().add(splitViewer);
		vBox.getChildren().add(lblMemberInfo);

		Scene scene = new Scene(vBox, JITWatchUI.WINDOW_WIDTH, JITWatchUI.WINDOW_HEIGHT);

		setScene(scene);

		setOnCloseRequest(new EventHandler<WindowEvent>()
		{
			@Override
			public void handle(WindowEvent arg0)
			{
				parent.handleStageClosed(TriView.this);
			}
		});

		checkColumns();
	}

	private void checkColumns()
	{
		splitViewer.getItems().clear();

		int colCount = 0;

		if (checkSource.isSelected())
		{
			splitViewer.getItems().add(colSource);
			colCount++;
		}
		if (checkBytecode.isSelected())
		{
			splitViewer.getItems().add(colBytecode);
			colCount++;
		}
		if (checkAssembly.isSelected())
		{
			splitViewer.getItems().add(colAssembly);
			colCount++;
		}

		switch (colCount)
		{
		case 0:
			splitViewer.setDividerPositions(0);
			break;
		case 1:
			splitViewer.setDividerPositions(1);
			break;
		case 2:
			splitViewer.setDividerPositions(0.5);
			break;
		case 3:
			splitViewer.setDividerPositions(0.333, 0.666);
			break;
		default:
			break;
		}
	}

	public void setMetaClass(MetaClass metaClass)
	{
		String fqName = metaClass.getFullyQualifiedName();

		classSearch.setText(fqName);

		List<IMetaMember> members = metaClass.getMetaMembers();

		if (members.size() > 0)
		{
			setMember(members.get(0), false);
		}
		else
		{
			// unlikely but if no members then clear the combo
			comboMember.getItems().clear();
		}
	}

	public void setMember(IMetaMember member, boolean force)
	{
		boolean sameClass = false;

		MetaClass previousClass = currentMember == null ? null : currentMember.getMetaClass();

		currentMember = member;

		final MetaClass memberClass = currentMember.getMetaClass();

		if ((!force) &&
            ((previousClass != null) && previousClass.equals(memberClass)))
        {
            sameClass = true;
        }

		if (!sameClass)
		{
			comboMember.getSelectionModel().clearSelection();
			comboMember.getItems().clear();
			comboMember.getItems().addAll(memberClass.getMetaMembers());

			String fqName = memberClass.getFullyQualifiedName();
			classSearch.setText(fqName);
		}

		ignoreComboChanged = true;
		comboMember.setValue(currentMember);
		ignoreComboChanged = false;

		if (!sameClass)
		{
			String sourceFileName = ResourceLoader.getSourceFilename(memberClass);
			String source = ResourceLoader.getSource(config.getSourceLocations(), sourceFileName);
			viewerSource.setContent(source, true);
		}

		viewerSource.jumpTo(currentMember);

		List<String> classLocations = config.getClassLocations();

		viewerBytecode.setContent(currentMember, classLocations);

		AssemblyMethod asmMethod = null;

		if (currentMember.isCompiled())
		{
			asmMethod = currentMember.getAssembly();

			String attrCompiler = currentMember.getCompiledAttribute(ATTR_COMPILER);

			if (attrCompiler != null)
			{
				lblMemberInfo.setText("Compiled with " + attrCompiler);
			}
			else
			{
				String attrCompileKind = currentMember.getCompiledAttribute(ATTR_COMPILE_KIND);

				if (attrCompileKind != null && C2N.equals(attrCompileKind))
				{
					lblMemberInfo.setText("Compiled native wrapper");
				}
			}

			if (asmMethod == null)
			{
				String msg = "Assembly not found. Was -XX:+PrintAssembly option used?";
				viewerAssembly.setContent(msg, false);
			}
			else
			{
				viewerAssembly.setAssemblyMethod(asmMethod);
			}
		}
		else
		{
			String msg = "Not JIT-compiled";
			viewerAssembly.setContent(msg, false);

			lblMemberInfo.setText(S_EMPTY);
		}

	}
}<|MERGE_RESOLUTION|>--- conflicted
+++ resolved
@@ -45,12 +45,7 @@
 
 	private Viewer viewerSource;
 	private ViewerBytecode viewerBytecode;
-<<<<<<< HEAD
-    // TODO ref.x86asm.net
-	private Viewer viewerAssembly;
-=======
 	private ViewerAssembly viewerAssembly; // TODO ref.x86asm.net
->>>>>>> 666afe9c
 
 	private SplitPane splitViewer;
 
@@ -412,6 +407,5 @@
 
 			lblMemberInfo.setText(S_EMPTY);
 		}
-
 	}
 }