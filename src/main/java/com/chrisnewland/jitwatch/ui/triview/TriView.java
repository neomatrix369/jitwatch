/*
 * Copyright (c) 2013, 2014 Chris Newland.
 * Licensed under https://github.com/AdoptOpenJDK/jitwatch/blob/master/LICENSE-BSD
 * Instructions: https://github.com/AdoptOpenJDK/jitwatch/wiki
 */
package com.chrisnewland.jitwatch.ui.triview;

import java.util.List;
import com.chrisnewland.jitwatch.core.JITWatchConfig;
import com.chrisnewland.jitwatch.loader.ResourceLoader;
import com.chrisnewland.jitwatch.model.IMetaMember;
import com.chrisnewland.jitwatch.model.MetaClass;
import com.chrisnewland.jitwatch.ui.JITWatchUI;
import com.chrisnewland.jitwatch.util.UserInterfaceUtil;

import static com.chrisnewland.jitwatch.core.JITWatchConstants.*;
import javafx.beans.value.ChangeListener;
import javafx.beans.value.ObservableValue;
import javafx.event.ActionEvent;
import javafx.event.EventHandler;
import javafx.geometry.Insets;
import javafx.geometry.Orientation;
import javafx.scene.Scene;
import javafx.scene.image.ImageView;
import javafx.scene.control.Button;
import javafx.scene.control.CheckBox;
import javafx.scene.control.ComboBox;
import javafx.scene.control.Label;
import javafx.scene.control.ListCell;
import javafx.scene.control.ListView;
import javafx.scene.control.SplitPane;
import javafx.scene.layout.HBox;
import javafx.scene.layout.VBox;
import javafx.stage.Stage;
import javafx.stage.WindowEvent;
import javafx.util.Callback;
import javafx.util.StringConverter;
import org.slf4j.Logger;
import org.slf4j.LoggerFactory;

public class TriView extends Stage
{
	private IMetaMember currentMember;
	private JITWatchConfig config;

	private Viewer viewerSource;
	private ViewerBytecode viewerBytecode;
	private Viewer viewerAssembly; // TODO ref.x86asm.net

	private SplitPane splitViewer;

	private VBox colSource;
	private VBox colBytecode;
	private VBox colAssembly;

	private CheckBox checkSource;
	private CheckBox checkBytecode;
	private CheckBox checkAssembly;

	private ClassSearch classSearch;
	private ComboBox<IMetaMember> comboMember;
	
	private Label lblMemberInfo;

	private boolean ignoreComboChanged = false;

    private static final Logger logger = LoggerFactory.getLogger(TriView.class);

    public TriView(final JITWatchUI parent, final JITWatchConfig config)
	{
		this.config = config;

		setTitle("TriView Source, Bytecode, Assembly Viewer");

		VBox vBox = new VBox();

		HBox hBoxToolBarClass = new HBox();
		hBoxToolBarClass.setSpacing(10);
		hBoxToolBarClass.setPadding(new Insets(10));

		HBox hBoxToolBarButtons = new HBox();
		hBoxToolBarButtons.setSpacing(10);
		hBoxToolBarButtons.setPadding(new Insets(0,10,10,10));

		checkSource = new CheckBox("Source");
		checkBytecode = new CheckBox("Bytecode");
		checkAssembly = new CheckBox("Assembly");

		checkSource.setSelected(true);
		checkBytecode.setSelected(true);
		checkAssembly.setSelected(true);

		ChangeListener<Boolean> checkListener = new ChangeListener<Boolean>()
		{
			@Override
			public void changed(ObservableValue<? extends Boolean> ov, Boolean oldVal, Boolean newVal)
			{
				checkColumns();
			}
		};

		checkSource.selectedProperty().addListener(checkListener);
		checkBytecode.selectedProperty().addListener(checkListener);
		checkAssembly.selectedProperty().addListener(checkListener);

		Button btnCallChain = new Button("View Compile Chain");
		btnCallChain.setOnAction(new EventHandler<ActionEvent>() {
            @Override
            public void handle(ActionEvent e) {
                if (currentMember != null) {
                    parent.openCompileChain(currentMember);
                }
            }
        });

		hBoxToolBarButtons.getChildren().add(checkSource);
		hBoxToolBarButtons.getChildren().add(checkBytecode);
		hBoxToolBarButtons.getChildren().add(checkAssembly);
		hBoxToolBarButtons.getChildren().add(btnCallChain);

		Label lblClass = new Label("Class:");
		classSearch = new ClassSearch(this, parent.getPackageManager());
		classSearch.prefWidthProperty().bind(widthProperty().multiply(0.4));

		Label lblMember = new Label("Member:");

		comboMember = new ComboBox<>();
		comboMember.prefWidthProperty().bind(widthProperty().multiply(0.4));

<<<<<<< HEAD
		comboMember.valueProperty().addListener(new ChangeListener<IMetaMember>() {
            @Override
            public void changed(ObservableValue<? extends IMetaMember> ov, IMetaMember oldVal, IMetaMember newVal) {
                // TODO possible race condition or JavaFX bug here
                // sometimes combo contains only selected member
                if (!ignoreComboChanged) {
                    logger.info(String.format("combo changed. setting member: %s", newVal));

                    if (newVal != null) {
                        TriView.this.setMember(newVal);
                    }
                }
            }
        });

		comboMember.setCellFactory(new Callback<ListView<IMetaMember>, ListCell<IMetaMember>>() {
            @Override
            public ListCell<IMetaMember> call(ListView<IMetaMember> arg0) {
                return new ListCell<IMetaMember>() {
                    @Override
                    protected void updateItem(IMetaMember item, boolean empty) {
                        super.updateItem(item, empty);

                        if (item == null || empty) {
                            setText(S_EMPTY);
                            setGraphic(null);
                        } else {
                            setText(item.toStringUnqualifiedMethodName());

                            if (item.isCompiled() && UserInterfaceUtil.TICK != null) {
                                setGraphic(new ImageView(UserInterfaceUtil.TICK));
                            } else {
                                setGraphic(null);
                            }
                        }
                    }
                };
            }
        });

		comboMember.setConverter(new StringConverter<IMetaMember>() {
            @Override
            public String toString(IMetaMember mm) {
                return mm.toStringUnqualifiedMethodName();
            }

            @Override
            public IMetaMember fromString(String arg0) {
                return null;
            }
        });
=======
		comboMember.valueProperty().addListener(new ChangeListener<IMetaMember>()
		{
			@Override
			public void changed(ObservableValue<? extends IMetaMember> ov, IMetaMember oldVal, IMetaMember newVal)
			{
				// TODO Looks like a bug in JavaFX 2.2 here
				// sometimes combo contains only selected member
				if (!ignoreComboChanged)
				{
					if (newVal != null)
					{
						TriView.this.setMember(newVal);
					}
				}
			}
		});

		comboMember.setCellFactory(new Callback<ListView<IMetaMember>, ListCell<IMetaMember>>()
		{
			@Override
			public ListCell<IMetaMember> call(ListView<IMetaMember> arg0)
			{
				return new ListCell<IMetaMember>()
				{
					@Override
					protected void updateItem(IMetaMember item, boolean empty)
					{
						super.updateItem(item, empty);

						if (item == null || empty)
						{
							setText(S_EMPTY);
							setGraphic(null);
						}
						else
						{
							setText(item.toStringUnqualifiedMethodName());

							if (item.isCompiled() && UserInterfaceUtil.TICK != null)
							{
								setGraphic(new ImageView(UserInterfaceUtil.TICK));
							}
							else
							{
								setGraphic(null);
							}
						}
					}
				};
			}
		});

		comboMember.setConverter(new StringConverter<IMetaMember>()
		{
			@Override
			public String toString(IMetaMember mm)
			{
				return mm.toStringUnqualifiedMethodName();
			}

			@Override
			public IMetaMember fromString(String arg0)
			{
				return null;
			}
		});
>>>>>>> ba9368ad

		hBoxToolBarClass.getChildren().add(lblClass);
		hBoxToolBarClass.getChildren().add(classSearch);

		hBoxToolBarClass.getChildren().add(lblMember);
		hBoxToolBarClass.getChildren().add(comboMember);

		splitViewer = new SplitPane();
		splitViewer.setOrientation(Orientation.HORIZONTAL);

		colSource = new VBox();
		colBytecode = new VBox();
		colAssembly = new VBox();

		Label lblSource = new Label("Source");
		Label lblBytecode = new Label("Bytecode (double click for JVMS)");
		Label lblAssembly = new Label("Assembly");

		lblSource.setStyle("-fx-background-color:#dddddd; -fx-padding:4px;");
		lblBytecode.setStyle("-fx-background-color:#dddddd; -fx-padding:4px;");
		lblAssembly.setStyle("-fx-background-color:#dddddd; -fx-padding:4px;");

		lblSource.prefWidthProperty().bind(colSource.widthProperty());
		lblBytecode.prefWidthProperty().bind(colBytecode.widthProperty());
		lblAssembly.prefWidthProperty().bind(colAssembly.widthProperty());

		viewerSource = new Viewer(parent);
		viewerBytecode = new ViewerBytecode(parent);
		viewerAssembly = new Viewer(parent);

		colSource.getChildren().add(lblSource);
		colSource.getChildren().add(viewerSource);

		colBytecode.getChildren().add(lblBytecode);
		colBytecode.getChildren().add(viewerBytecode);

		colAssembly.getChildren().add(lblAssembly);
		colAssembly.getChildren().add(viewerAssembly);

		splitViewer.prefHeightProperty().bind(vBox.heightProperty());

		viewerSource.prefWidthProperty().bind(colSource.widthProperty());
		viewerSource.prefHeightProperty().bind(colSource.heightProperty());

		viewerBytecode.prefWidthProperty().bind(colBytecode.widthProperty());
		viewerBytecode.prefHeightProperty().bind(colBytecode.heightProperty());

		viewerAssembly.prefWidthProperty().bind(colAssembly.widthProperty());
		viewerAssembly.prefHeightProperty().bind(colAssembly.heightProperty());
		
		lblMemberInfo = new Label();

		vBox.getChildren().add(hBoxToolBarClass);
		vBox.getChildren().add(hBoxToolBarButtons);
		vBox.getChildren().add(splitViewer);
		vBox.getChildren().add(lblMemberInfo);

		Scene scene = new Scene(vBox, JITWatchUI.WINDOW_WIDTH, JITWatchUI.WINDOW_HEIGHT);

		setScene(scene);

		setOnCloseRequest(new EventHandler<WindowEvent>()
		{
			@Override
			public void handle(WindowEvent arg0)
			{
				parent.handleStageClosed(TriView.this);
			}
		});

		checkColumns();
	}

	private void checkColumns()
	{
		splitViewer.getItems().clear();

		int colCount = 0;

		if (checkSource.isSelected())
		{
			splitViewer.getItems().add(colSource);
			colCount++;
		}
		if (checkBytecode.isSelected())
		{
			splitViewer.getItems().add(colBytecode);
			colCount++;
		}
		if (checkAssembly.isSelected())
		{
			splitViewer.getItems().add(colAssembly);
			colCount++;
		}

		switch (colCount)
		{
		case 0:
			splitViewer.setDividerPositions(0);
			break;
		case 1:
			splitViewer.setDividerPositions(1);
			break;
		case 2:
			splitViewer.setDividerPositions(0.5);
			break;
		case 3:
			splitViewer.setDividerPositions(0.333, 0.666);
		}
	}

	public void setMetaClass(MetaClass metaClass)
	{
		String fqName = metaClass.getFullyQualifiedName();

		classSearch.setText(fqName);

		List<IMetaMember> members = metaClass.getMetaMembers();

		if (members.size() > 0)
		{
			setMember(members.get(0));
		}
		else
		{
			// unlikely but if no members then clear the combo
			comboMember.getItems().clear();
		}
	}

	public void setMember(IMetaMember member)
	{
		boolean sameClass = false;

		MetaClass previousClass = currentMember == null ? null : currentMember.getMetaClass();

		currentMember = member;

		final MetaClass memberClass = currentMember.getMetaClass();

		if (previousClass != null && previousClass == memberClass)
		{
			sameClass = true;
		}

		if (!sameClass)
		{
			comboMember.getSelectionModel().clearSelection();
			comboMember.getItems().clear();
			comboMember.getItems().addAll(memberClass.getMetaMembers());

			String fqName = memberClass.getFullyQualifiedName();
			classSearch.setText(fqName);
		}

		ignoreComboChanged = true;
		comboMember.setValue(currentMember);
		ignoreComboChanged = false;

		if (!sameClass)
		{
			String sourceFileName = ResourceLoader.getSourceFilename(memberClass);
			String source = ResourceLoader.getSource(config.getSourceLocations(), sourceFileName);
			viewerSource.setContent(source, true);
		}

		viewerSource.jumpTo(currentMember);
		
		List<String> classLocations = config.getClassLocations();

		viewerBytecode.setContent(currentMember, classLocations);

		String assembly;

		if (currentMember.isCompiled())
		{
			assembly = currentMember.getAssembly();

			String attrCompiler = currentMember.getCompiledAttribute(ATTR_COMPILER);
			
			if (attrCompiler != null)
			{
				lblMemberInfo.setText("Compiled with " + attrCompiler);
			}
			else
			{
				String attrCompileKind = currentMember.getCompiledAttribute(ATTR_COMPILE_KIND);
				
				if (attrCompileKind != null && C2N.equals(attrCompileKind))
				{
					lblMemberInfo.setText("Compiled native wrapper");
				}
			}
			
			if (assembly == null)
			{
				assembly = "Assembly not found. Was -XX:+PrintAssembly option used?";
			}
		}
		else
		{
			assembly = "Not JIT-compiled";
			lblMemberInfo.setText(S_EMPTY);
		}

		viewerAssembly.setContent(assembly, false);
	}
}<|MERGE_RESOLUTION|>--- conflicted
+++ resolved
@@ -6,11 +6,17 @@
 package com.chrisnewland.jitwatch.ui.triview;
 
 import java.util.List;
+import java.util.Map;
+
 import com.chrisnewland.jitwatch.core.JITWatchConfig;
 import com.chrisnewland.jitwatch.loader.ResourceLoader;
 import com.chrisnewland.jitwatch.model.IMetaMember;
+import com.chrisnewland.jitwatch.model.Journal;
+import com.chrisnewland.jitwatch.model.LineAnnotation;
 import com.chrisnewland.jitwatch.model.MetaClass;
 import com.chrisnewland.jitwatch.ui.JITWatchUI;
+import com.chrisnewland.jitwatch.util.BytecodeUtil;
+import com.chrisnewland.jitwatch.util.JournalUtil;
 import com.chrisnewland.jitwatch.util.UserInterfaceUtil;
 
 import static com.chrisnewland.jitwatch.core.JITWatchConstants.*;
@@ -35,8 +41,6 @@
 import javafx.stage.WindowEvent;
 import javafx.util.Callback;
 import javafx.util.StringConverter;
-import org.slf4j.Logger;
-import org.slf4j.LoggerFactory;
 
 public class TriView extends Stage
 {
@@ -63,11 +67,11 @@
 	private Label lblMemberInfo;
 
 	private boolean ignoreComboChanged = false;
-
-    private static final Logger logger = LoggerFactory.getLogger(TriView.class);
-
-    public TriView(final JITWatchUI parent, final JITWatchConfig config)
+	private JITWatchUI parent;
+
+	public TriView(final JITWatchUI parent, final JITWatchConfig config)
 	{
+		this.parent = parent;
 		this.config = config;
 
 		setTitle("TriView Source, Bytecode, Assembly Viewer");
@@ -104,14 +108,17 @@
 		checkAssembly.selectedProperty().addListener(checkListener);
 
 		Button btnCallChain = new Button("View Compile Chain");
-		btnCallChain.setOnAction(new EventHandler<ActionEvent>() {
-            @Override
-            public void handle(ActionEvent e) {
-                if (currentMember != null) {
-                    parent.openCompileChain(currentMember);
-                }
-            }
-        });
+		btnCallChain.setOnAction(new EventHandler<ActionEvent>()
+		{
+			@Override
+			public void handle(ActionEvent e)
+			{
+				if (currentMember != null)
+				{
+					parent.openCompileChain(currentMember);
+				}
+			}
+		});
 
 		hBoxToolBarButtons.getChildren().add(checkSource);
 		hBoxToolBarButtons.getChildren().add(checkBytecode);
@@ -127,59 +134,6 @@
 		comboMember = new ComboBox<>();
 		comboMember.prefWidthProperty().bind(widthProperty().multiply(0.4));
 
-<<<<<<< HEAD
-		comboMember.valueProperty().addListener(new ChangeListener<IMetaMember>() {
-            @Override
-            public void changed(ObservableValue<? extends IMetaMember> ov, IMetaMember oldVal, IMetaMember newVal) {
-                // TODO possible race condition or JavaFX bug here
-                // sometimes combo contains only selected member
-                if (!ignoreComboChanged) {
-                    logger.info(String.format("combo changed. setting member: %s", newVal));
-
-                    if (newVal != null) {
-                        TriView.this.setMember(newVal);
-                    }
-                }
-            }
-        });
-
-		comboMember.setCellFactory(new Callback<ListView<IMetaMember>, ListCell<IMetaMember>>() {
-            @Override
-            public ListCell<IMetaMember> call(ListView<IMetaMember> arg0) {
-                return new ListCell<IMetaMember>() {
-                    @Override
-                    protected void updateItem(IMetaMember item, boolean empty) {
-                        super.updateItem(item, empty);
-
-                        if (item == null || empty) {
-                            setText(S_EMPTY);
-                            setGraphic(null);
-                        } else {
-                            setText(item.toStringUnqualifiedMethodName());
-
-                            if (item.isCompiled() && UserInterfaceUtil.TICK != null) {
-                                setGraphic(new ImageView(UserInterfaceUtil.TICK));
-                            } else {
-                                setGraphic(null);
-                            }
-                        }
-                    }
-                };
-            }
-        });
-
-		comboMember.setConverter(new StringConverter<IMetaMember>() {
-            @Override
-            public String toString(IMetaMember mm) {
-                return mm.toStringUnqualifiedMethodName();
-            }
-
-            @Override
-            public IMetaMember fromString(String arg0) {
-                return null;
-            }
-        });
-=======
 		comboMember.valueProperty().addListener(new ChangeListener<IMetaMember>()
 		{
 			@Override
@@ -246,7 +200,6 @@
 				return null;
 			}
 		});
->>>>>>> ba9368ad
 
 		hBoxToolBarClass.getChildren().add(lblClass);
 		hBoxToolBarClass.getChildren().add(classSearch);
@@ -414,6 +367,8 @@
 		}
 
 		viewerSource.jumpTo(currentMember);
+
+		String bc = BytecodeUtil.getBytecodeForMember(currentMember, config.getClassLocations());
 		
 		List<String> classLocations = config.getClassLocations();
 
