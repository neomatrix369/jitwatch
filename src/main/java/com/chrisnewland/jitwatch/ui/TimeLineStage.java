/*
 * Copyright (c) 2013 Chris Newland. All rights reserved.
 * Licensed under https://github.com/chriswhocodes/jitwatch/blob/master/LICENSE-BSD
 * http://www.chrisnewland.com/jitwatch
 */
package com.chrisnewland.jitwatch.ui;

import java.util.Collections;
import java.util.Comparator;
import java.util.List;

import com.chrisnewland.jitwatch.core.JITEvent;
import com.chrisnewland.jitwatch.core.JITStats;
import com.chrisnewland.jitwatch.model.IMetaMember;
import com.chrisnewland.jitwatch.util.StringUtil;

import javafx.scene.Scene;
import javafx.scene.canvas.GraphicsContext;
import javafx.scene.layout.StackPane;
import javafx.scene.paint.Color;
import javafx.scene.text.Font;
import javafx.stage.StageStyle;

public class TimeLineStage extends AbstractGraphStage
{
    public TimeLineStage(final JITWatchUI parent)
    {
        super(parent, 640, 480, true);

        initStyle(StageStyle.DECORATED);

        StackPane root = new StackPane();
        Scene scene = new Scene(root, width, height);

        canvas.widthProperty().bind(root.widthProperty());
        canvas.heightProperty().bind(root.heightProperty());
        
        gc.setFont(new Font("monospace", 10));

        root.getChildren().add(canvas);

        setTitle("JITWatch Compilations Timeline");

        setScene(scene);
        show();

        redraw();
    }

    @Override
    public void redraw()
    {
        super.baseRedraw();

        List<JITEvent> events = parent.getJITEvents();

        Collections.sort(events, new Comparator<JITEvent>()
        {
            @Override
            public int compare(JITEvent e1, JITEvent e2)
            {
                return Long.compare(e1.getStamp(), e2.getStamp());
            }
        });

        if (events.size() > 0)
        {
            minX = 0;
            maxX = events.get(events.size() - 1).getStamp();

            minY = 0;
            maxY = 0;

            for (JITEvent event : events)
            {
                if (event.isCompile())
                {
                    maxY++;
                }
            }

            double lastCX = GRAPH_GAP_LEFT + normaliseX(minX);
            double lastCY = GRAPH_GAP_Y + normaliseY(0);

            drawAxes();

            IMetaMember selectedMember = parent.getSelectedMember();

            double compiledStampTime = -1;

            if (selectedMember != null)
            {
                String cStamp = selectedMember.getCompiledAttribute("stamp");

                if (cStamp != null)
                {
                    compiledStampTime = 1000 * Double.parseDouble(cStamp);
                }
            }

<<<<<<< HEAD
            Color colourLine = Color.BLUE;
=======
            Color colourLine = Color.BLACK;
>>>>>>> afcd2d4b
            Color colourMarker = Color.BLUE;
            
            int cumC = 0;
            int markerDiameter = 8;

            for (JITEvent event : events)
            {
                if (event.isCompile())
                {
                    long stamp = event.getStamp();
                    
                    cumC++;           
                    
                    double x = GRAPH_GAP_LEFT + normaliseX(stamp);
                    double y = GRAPH_GAP_Y + normaliseY(cumC);
<<<<<<< HEAD

                	gc.setFill(colourLine);
                    gc.setStroke(colourLine);
                    gc.setLineWidth(2.0);
                    gc.strokeLine(fix(lastCX), fix(lastCY), fix(x), fix(y));
                    gc.setLineWidth(1.0);
=======
                    gc.setLineWidth(2);
                    gc.strokeLine(fix(lastCX), fix(lastCY), fix(x), fix(y));
                    gc.setLineWidth(1);
>>>>>>> afcd2d4b
                    
                    lastCX = x;
                    lastCY = y;

                    if (compiledStampTime != -1 && stamp > compiledStampTime)
                    {
                        double smX = GRAPH_GAP_LEFT + normaliseX(compiledStampTime);

                        gc.setFill(colourMarker);
                        gc.setStroke(colourMarker);
                        gc.fillOval(fix(smX - markerDiameter / 2), fix(y - markerDiameter / 2), fix(markerDiameter),
                                fix(markerDiameter));

                        String line1 = selectedMember.toString();

                        String compiler = selectedMember.getCompiledAttribute("compiler");

                        if (compiler == null)
                        {
                            compiler = selectedMember.getCompiledAttribute("compile_kind");

                            if (compiler == null)
                            {
                                compiler = "unknown!";
                            }
                        }

                        String line2 = "Compiled at " + StringUtil.formatTimestamp((long) compiledStampTime, true) + " using "
                                + compiler;

                        String compiletime = selectedMember.getCompiledAttribute("compileMillis");

                        if (compiletime != null)
                        {
                            line2 += " took " + compiletime + "ms";
                        }

                        double legendY = y;

                        if (legendY > GRAPH_GAP_Y + chartHeight - 32)
                        {
                            legendY = GRAPH_GAP_Y + chartHeight - 32;
                        }

                        gc.strokeText(line1, fix(smX + 10), fix(legendY));
                        gc.strokeText(line2, fix(smX + 10), fix(legendY + 16));

                        compiledStampTime = -1;
                    }
                }
            }

            showStatsLegend(gc);
        }
    }

    private void showStatsLegend(GraphicsContext gc)
    {
        JITStats stats = parent.getJITStats();

        StringBuilder compiledStatsBuilder = new StringBuilder();
        compiledStatsBuilder.append("Compiled: ").append(stats.getTotalCompiledMethods());
        compiledStatsBuilder.append(" (C1: ").append(stats.getCountC1()).append(")");
        compiledStatsBuilder.append(" (C2: ").append(stats.getCountC2()).append(")");
        compiledStatsBuilder.append(" (C2N: ").append(stats.getCountC2N()).append(")");
        compiledStatsBuilder.append(" (OSR: ").append(stats.getCountOSR()).append(")");
        gc.setStroke(Color.BLACK);
        gc.strokeText(compiledStatsBuilder.toString(), fix(GRAPH_GAP_LEFT), fix(12));
    }
}<|MERGE_RESOLUTION|>--- conflicted
+++ resolved
@@ -23,180 +23,167 @@
 
 public class TimeLineStage extends AbstractGraphStage
 {
-    public TimeLineStage(final JITWatchUI parent)
-    {
-        super(parent, 640, 480, true);
+	public TimeLineStage(final JITWatchUI parent)
+	{
+		super(parent, 640, 480, true);
 
-        initStyle(StageStyle.DECORATED);
+		initStyle(StageStyle.DECORATED);
 
-        StackPane root = new StackPane();
-        Scene scene = new Scene(root, width, height);
+		StackPane root = new StackPane();
+		Scene scene = new Scene(root, width, height);
 
-        canvas.widthProperty().bind(root.widthProperty());
-        canvas.heightProperty().bind(root.heightProperty());
-        
-        gc.setFont(new Font("monospace", 10));
+		canvas.widthProperty().bind(root.widthProperty());
+		canvas.heightProperty().bind(root.heightProperty());
 
-        root.getChildren().add(canvas);
+		gc.setFont(new Font("monospace", 10));
 
-        setTitle("JITWatch Compilations Timeline");
+		root.getChildren().add(canvas);
 
-        setScene(scene);
-        show();
+		setTitle("JITWatch Compilations Timeline");
 
-        redraw();
-    }
+		setScene(scene);
+		show();
 
-    @Override
-    public void redraw()
-    {
-        super.baseRedraw();
+		redraw();
+	}
 
-        List<JITEvent> events = parent.getJITEvents();
+	@Override
+	public void redraw()
+	{
+		super.baseRedraw();
 
-        Collections.sort(events, new Comparator<JITEvent>()
-        {
-            @Override
-            public int compare(JITEvent e1, JITEvent e2)
-            {
-                return Long.compare(e1.getStamp(), e2.getStamp());
-            }
-        });
+		List<JITEvent> events = parent.getJITEvents();
 
-        if (events.size() > 0)
-        {
-            minX = 0;
-            maxX = events.get(events.size() - 1).getStamp();
+		Collections.sort(events, new Comparator<JITEvent>()
+		{
+			@Override
+			public int compare(JITEvent e1, JITEvent e2)
+			{
+				return Long.compare(e1.getStamp(), e2.getStamp());
+			}
+		});
 
-            minY = 0;
-            maxY = 0;
+		if (events.size() > 0)
+		{
+			minX = 0;
+			maxX = events.get(events.size() - 1).getStamp();
 
-            for (JITEvent event : events)
-            {
-                if (event.isCompile())
-                {
-                    maxY++;
-                }
-            }
+			minY = 0;
+			maxY = 0;
 
-            double lastCX = GRAPH_GAP_LEFT + normaliseX(minX);
-            double lastCY = GRAPH_GAP_Y + normaliseY(0);
+			for (JITEvent event : events)
+			{
+				if (event.isCompile())
+				{
+					maxY++;
+				}
+			}
 
-            drawAxes();
+			double lastCX = GRAPH_GAP_LEFT + normaliseX(minX);
+			double lastCY = GRAPH_GAP_Y + normaliseY(0);
 
-            IMetaMember selectedMember = parent.getSelectedMember();
+			drawAxes();
 
-            double compiledStampTime = -1;
+			IMetaMember selectedMember = parent.getSelectedMember();
 
-            if (selectedMember != null)
-            {
-                String cStamp = selectedMember.getCompiledAttribute("stamp");
+			double compiledStampTime = -1;
 
-                if (cStamp != null)
-                {
-                    compiledStampTime = 1000 * Double.parseDouble(cStamp);
-                }
-            }
+			if (selectedMember != null)
+			{
+				String cStamp = selectedMember.getCompiledAttribute("stamp");
 
-<<<<<<< HEAD
-            Color colourLine = Color.BLUE;
-=======
-            Color colourLine = Color.BLACK;
->>>>>>> afcd2d4b
-            Color colourMarker = Color.BLUE;
-            
-            int cumC = 0;
-            int markerDiameter = 8;
+				if (cStamp != null)
+				{
+					compiledStampTime = 1000 * Double.parseDouble(cStamp);
+				}
+			}
 
-            for (JITEvent event : events)
-            {
-                if (event.isCompile())
-                {
-                    long stamp = event.getStamp();
-                    
-                    cumC++;           
-                    
-                    double x = GRAPH_GAP_LEFT + normaliseX(stamp);
-                    double y = GRAPH_GAP_Y + normaliseY(cumC);
-<<<<<<< HEAD
+			Color colourMarker = Color.BLUE;
 
-                	gc.setFill(colourLine);
-                    gc.setStroke(colourLine);
-                    gc.setLineWidth(2.0);
-                    gc.strokeLine(fix(lastCX), fix(lastCY), fix(x), fix(y));
-                    gc.setLineWidth(1.0);
-=======
-                    gc.setLineWidth(2);
-                    gc.strokeLine(fix(lastCX), fix(lastCY), fix(x), fix(y));
-                    gc.setLineWidth(1);
->>>>>>> afcd2d4b
-                    
-                    lastCX = x;
-                    lastCY = y;
+			int cumC = 0;
+			int markerDiameter = 8;
 
-                    if (compiledStampTime != -1 && stamp > compiledStampTime)
-                    {
-                        double smX = GRAPH_GAP_LEFT + normaliseX(compiledStampTime);
+			for (JITEvent event : events)
+			{
+				if (event.isCompile())
+				{
+					long stamp = event.getStamp();
 
-                        gc.setFill(colourMarker);
-                        gc.setStroke(colourMarker);
-                        gc.fillOval(fix(smX - markerDiameter / 2), fix(y - markerDiameter / 2), fix(markerDiameter),
-                                fix(markerDiameter));
+					cumC++;
 
-                        String line1 = selectedMember.toString();
+					double x = GRAPH_GAP_LEFT + normaliseX(stamp);
+					double y = GRAPH_GAP_Y + normaliseY(cumC);
 
-                        String compiler = selectedMember.getCompiledAttribute("compiler");
+					gc.setLineWidth(2);
+					gc.strokeLine(fix(lastCX), fix(lastCY), fix(x), fix(y));
+					gc.setLineWidth(1);
 
-                        if (compiler == null)
-                        {
-                            compiler = selectedMember.getCompiledAttribute("compile_kind");
+					lastCX = x;
+					lastCY = y;
 
-                            if (compiler == null)
-                            {
-                                compiler = "unknown!";
-                            }
-                        }
+					if (compiledStampTime != -1 && stamp > compiledStampTime)
+					{
+						double smX = GRAPH_GAP_LEFT + normaliseX(compiledStampTime);
 
-                        String line2 = "Compiled at " + StringUtil.formatTimestamp((long) compiledStampTime, true) + " using "
-                                + compiler;
+						gc.setFill(colourMarker);
+						gc.setStroke(colourMarker);
+						gc.fillOval(fix(smX - markerDiameter / 2), fix(y - markerDiameter / 2), fix(markerDiameter),
+								fix(markerDiameter));
 
-                        String compiletime = selectedMember.getCompiledAttribute("compileMillis");
+						String line1 = selectedMember.toString();
 
-                        if (compiletime != null)
-                        {
-                            line2 += " took " + compiletime + "ms";
-                        }
+						String compiler = selectedMember.getCompiledAttribute("compiler");
 
-                        double legendY = y;
+						if (compiler == null)
+						{
+							compiler = selectedMember.getCompiledAttribute("compile_kind");
 
-                        if (legendY > GRAPH_GAP_Y + chartHeight - 32)
-                        {
-                            legendY = GRAPH_GAP_Y + chartHeight - 32;
-                        }
+							if (compiler == null)
+							{
+								compiler = "unknown!";
+							}
+						}
 
-                        gc.strokeText(line1, fix(smX + 10), fix(legendY));
-                        gc.strokeText(line2, fix(smX + 10), fix(legendY + 16));
+						String line2 = "Compiled at " + StringUtil.formatTimestamp((long) compiledStampTime, true) + " using "
+								+ compiler;
 
-                        compiledStampTime = -1;
-                    }
-                }
-            }
+						String compiletime = selectedMember.getCompiledAttribute("compileMillis");
 
-            showStatsLegend(gc);
-        }
-    }
+						if (compiletime != null)
+						{
+							line2 += " took " + compiletime + "ms";
+						}
 
-    private void showStatsLegend(GraphicsContext gc)
-    {
-        JITStats stats = parent.getJITStats();
+						double legendY = y;
 
-        StringBuilder compiledStatsBuilder = new StringBuilder();
-        compiledStatsBuilder.append("Compiled: ").append(stats.getTotalCompiledMethods());
-        compiledStatsBuilder.append(" (C1: ").append(stats.getCountC1()).append(")");
-        compiledStatsBuilder.append(" (C2: ").append(stats.getCountC2()).append(")");
-        compiledStatsBuilder.append(" (C2N: ").append(stats.getCountC2N()).append(")");
-        compiledStatsBuilder.append(" (OSR: ").append(stats.getCountOSR()).append(")");
-        gc.setStroke(Color.BLACK);
-        gc.strokeText(compiledStatsBuilder.toString(), fix(GRAPH_GAP_LEFT), fix(12));
-    }
+						if (legendY > GRAPH_GAP_Y + chartHeight - 32)
+						{
+							legendY = GRAPH_GAP_Y + chartHeight - 32;
+						}
+
+						gc.strokeText(line1, fix(smX + 10), fix(legendY));
+						gc.strokeText(line2, fix(smX + 10), fix(legendY + 16));
+
+						compiledStampTime = -1;
+					}
+				}
+			}
+
+			showStatsLegend(gc);
+		}
+	}
+
+	private void showStatsLegend(GraphicsContext gc)
+	{
+		JITStats stats = parent.getJITStats();
+
+		StringBuilder compiledStatsBuilder = new StringBuilder();
+		compiledStatsBuilder.append("Compiled: ").append(stats.getTotalCompiledMethods());
+		compiledStatsBuilder.append(" (C1: ").append(stats.getCountC1()).append(")");
+		compiledStatsBuilder.append(" (C2: ").append(stats.getCountC2()).append(")");
+		compiledStatsBuilder.append(" (C2N: ").append(stats.getCountC2N()).append(")");
+		compiledStatsBuilder.append(" (OSR: ").append(stats.getCountOSR()).append(")");
+		gc.setStroke(Color.BLACK);
+		gc.strokeText(compiledStatsBuilder.toString(), fix(GRAPH_GAP_LEFT), fix(12));
+	}
 }