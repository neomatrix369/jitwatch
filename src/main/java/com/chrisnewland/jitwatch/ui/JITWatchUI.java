/*
 * Copyright (c) 2013, 2014 Chris Newland.
 * Licensed under https://github.com/AdoptOpenJDK/jitwatch/blob/master/LICENSE-BSD
 * Instructions: https://github.com/AdoptOpenJDK/jitwatch/wiki
 */
package com.chrisnewland.jitwatch.ui;

import java.io.File;
import java.io.IOException;
import java.util.List;

import com.chrisnewland.jitwatch.chain.CompileChainWalker;
import com.chrisnewland.jitwatch.chain.CompileNode;
import com.chrisnewland.jitwatch.core.IJITListener;
import com.chrisnewland.jitwatch.core.HotSpotLogParser;
import com.chrisnewland.jitwatch.core.ILogParser;
import com.chrisnewland.jitwatch.core.JITWatchConfig;

import static com.chrisnewland.jitwatch.core.JITWatchConstants.*;

import com.chrisnewland.jitwatch.model.IMetaMember;
import com.chrisnewland.jitwatch.model.IReadOnlyJITDataModel;
import com.chrisnewland.jitwatch.model.JITEvent;
import com.chrisnewland.jitwatch.model.Journal;
import com.chrisnewland.jitwatch.model.MetaClass;
import com.chrisnewland.jitwatch.model.PackageManager;
import com.chrisnewland.jitwatch.ui.graphing.CodeCacheStage;
import com.chrisnewland.jitwatch.ui.graphing.HistoStage;
import com.chrisnewland.jitwatch.ui.graphing.TimeLineStage;
import com.chrisnewland.jitwatch.ui.sandbox.SandboxStage;
import com.chrisnewland.jitwatch.ui.suggestion.SuggestStage;
import com.chrisnewland.jitwatch.ui.toplist.TopListStage;
import com.chrisnewland.jitwatch.ui.triview.TriView;

import javafx.animation.Animation;
import javafx.animation.KeyFrame;
import javafx.animation.TimelineBuilder;
import javafx.application.Application;
import javafx.application.Platform;
import javafx.collections.FXCollections;
import javafx.collections.ObservableList;
import javafx.event.ActionEvent;
import javafx.event.EventHandler;
import javafx.geometry.Insets;
import javafx.geometry.Orientation;
import javafx.scene.Scene;
import javafx.scene.control.Button;
import javafx.scene.control.Label;
import javafx.scene.control.SplitPane;
import javafx.scene.control.TableView;
import javafx.scene.control.TextArea;
import javafx.scene.control.TreeItem;
import javafx.scene.layout.BorderPane;
import javafx.scene.layout.HBox;
import javafx.scene.text.Text;
import javafx.stage.FileChooser;
import javafx.stage.Stage;
import javafx.stage.WindowEvent;
import javafx.util.Duration;

import org.slf4j.Logger;
import org.slf4j.LoggerFactory;

public class JITWatchUI extends Application implements IJITListener, IStageCloseListener, IStageAccessProxy
{
	private static final Logger logger = LoggerFactory.getLogger(JITWatchUI.class);

	public static final int WINDOW_WIDTH = 1024;
	public static final int WINDOW_HEIGHT;

	static
	{
		String version = System.getProperty("java.version", "1.7");

		if (version.contains("1.7"))
		{
			WINDOW_HEIGHT = 592;
		}
		else
		{
			// JavaFX 8 has more padding.
			WINDOW_HEIGHT = 550;
		}
	}

	private Stage stage;

	private ILogParser logParser;

	private ClassTree classTree;
	private ClassMemberList classMemberList;

	private TableView<AttributeTableRow> attributeTableView;
	private ObservableList<AttributeTableRow> memberAttrList;

	private StageManager stageManager = new StageManager();

	private TextArea textAreaLog;

	private File hsLogFile = null;

	private boolean isReadingLogFile = false;

<<<<<<< HEAD
    private Button btnChooseWatchFile;
    private Button btnStartWatching;
	private Button btnStopWatching;
=======
	private Button btnStart;
	private Button btnStop;
>>>>>>> 9cfb46da
	private Button btnConfigure;
	private Button btnTimeLine;
	private Button btnStats;
	private Button btnHisto;
	private Button btnTopList;
	private Button btnErrorLog;
	private Button btnCodeCache;
	private Button btnTriView;
	private Button btnSuggest;
	private Button btnSandbox;

	private Label lblHeap;

	private MainConfigStage configStage;
	private TimeLineStage timeLineStage;
	private StatsStage statsStage;
	private HistoStage histoStage;
	private TopListStage topListStage;
	private CodeCacheStage codeCacheStage;
	private TriView triViewStage;
	private BrowserStage browserStage;
	private SuggestStage suggestStage;
	private SandboxStage sandBoxStage;

	private NothingMountedStage nothingMountedStage;

	private IMetaMember selectedMember;

	private Runtime runtime = Runtime.getRuntime();

	// synchronized as buffer is drained async on GUI thread
	private StringBuffer logBuffer = new StringBuffer();

	private StringBuilder errorLog = new StringBuilder();
	private int errorCount = 0;

	private boolean repaintTree = false;
	private boolean startDelayedByConfig = false;

	// Called by JFX
	public JITWatchUI()
	{
		logParser = new HotSpotLogParser(this);
		
        loadConfigFromFile();
	}

	public JITWatchUI(String[] args)
	{
		launch(args);
	}

	private void readLogFile()
	{
		Thread jwThread = new Thread(new Runnable()
		{
			@Override
			public void run()
			{
				try
				{
					logParser.readLogFile(hsLogFile);
				}
				catch (IOException ioe)
				{
					log("Exception during log processing: " + ioe.toString());
				}
			}
		});

		jwThread.start();
	}

	@Override
	public void handleReadStart()
	{
		startDelayedByConfig = false;

		selectedMember = null;

		errorCount = 0;
		errorLog.delete(0, errorLog.length());

		isReadingLogFile = true;

		Platform.runLater(new Runnable()
		{
			public void run()
			{
				updateButtons();

				classTree.clear();
				refreshSelectedTreeNode(null);

				textAreaLog.clear();
			}
		});
	}

	@Override
	public void handleReadComplete()
	{
		log("Finished reading log file.");
		isReadingLogFile = false;

		Platform.runLater(new Runnable()
		{
			public void run()
			{
				updateButtons();
			}
		});

		if (!logParser.hasTraceClassLoading())
		{
			logger.error("Required VM switch -XX:+TraceClassLoading was not enabled");

			Platform.runLater(new Runnable()
			{
				public void run()
				{
					String title = "Missing VM Switch -XX:+TraceClassLoading";
					String msg = "JITWatch requires the -XX:+TraceClassLoading VM switch to be used.\nPlease recreate your log file with this switch enabled.";

					Dialogs.showOKDialog(JITWatchUI.this.stage, title, msg);
				}
			});
		}
	}

	private void stopParsing()
	{
		if (isReadingLogFile)
		{
			logParser.stopParsing();
			isReadingLogFile = false;
			updateButtons();

			log("Stopped parsing " + hsLogFile.getAbsolutePath());
		}
	}

	private JITWatchConfig getConfig()
	{
		return logParser.getConfig();
	}

	@Override
	public void start(final Stage stage)
	{
		this.stage = stage;

<<<<<<< HEAD
        initialiseStageWithOnCloseRequestEventHandler(stage);
        
        BorderPane borderPane = new BorderPane();

		Scene scene = new Scene(borderPane, WINDOW_WIDTH, WINDOW_HEIGHT);

        initialiseAllButtons();
=======
		stage.setOnCloseRequest(new EventHandler<WindowEvent>()
		{
			@Override
			public void handle(WindowEvent arg0)
			{
				stageManager.closeAll();

				stopParsing();
			}
		});

		BorderPane borderPane = new BorderPane();

		Scene scene = new Scene(borderPane, WINDOW_WIDTH, WINDOW_HEIGHT);

		Button btnChooseWatchFile = new Button("Open Log");
		btnChooseWatchFile.setOnAction(new EventHandler<ActionEvent>()
		{
			@Override
			public void handle(ActionEvent e)
			{
				stopParsing();
				chooseHotSpotFile();
			}
		});

		btnStart = new Button("Start");
		btnStart.setOnAction(new EventHandler<ActionEvent>()
		{
			@Override
			public void handle(ActionEvent e)
			{
				if (nothingMountedStage == null)
				{
					int classCount = getConfig().getClassLocations().size();
					int sourceCount = getConfig().getSourceLocations().size();

					if (classCount == 0 && sourceCount == 0)
					{
						if (getConfig().isShowNothingMounted())
						{
							nothingMountedStage = new NothingMountedStage(JITWatchUI.this, getConfig());
							nothingMountedStage.show();

							stageManager.add(nothingMountedStage);

							startDelayedByConfig = true;
						}
					}
				}

				if (!startDelayedByConfig)
				{
					readLogFile();
				}
			}
		});

		btnStop = new Button("Stop");
		btnStop.setOnAction(new EventHandler<ActionEvent>()
		{
			@Override
			public void handle(ActionEvent e)
			{
				stopParsing();
			}
		});

		btnConfigure = new Button("Config");
		btnConfigure.setOnAction(new EventHandler<ActionEvent>()
		{
			@Override
			public void handle(ActionEvent e)
			{
				openConfigStage();
			}
		});

		btnTimeLine = new Button("Chart");
		btnTimeLine.setOnAction(new EventHandler<ActionEvent>()
		{
			@Override
			public void handle(ActionEvent e)
			{
				timeLineStage = new TimeLineStage(JITWatchUI.this);
				timeLineStage.show();

				stageManager.add(timeLineStage);

				btnTimeLine.setDisable(true);
			}
		});

		btnStats = new Button("Stats");
		btnStats.setOnAction(new EventHandler<ActionEvent>()
		{
			@Override
			public void handle(ActionEvent e)
			{
				statsStage = new StatsStage(JITWatchUI.this);
				statsStage.show();

				stageManager.add(statsStage);

				btnStats.setDisable(true);
			}
		});

		btnHisto = new Button("Histo");
		btnHisto.setOnAction(new EventHandler<ActionEvent>()
		{
			@Override
			public void handle(ActionEvent e)
			{
				histoStage = new HistoStage(JITWatchUI.this);
				histoStage.show();

				stageManager.add(histoStage);

				btnHisto.setDisable(true);
			}
		});

		btnTopList = new Button("TopList");
		btnTopList.setOnAction(new EventHandler<ActionEvent>()
		{
			@Override
			public void handle(ActionEvent e)
			{
				topListStage = new TopListStage(JITWatchUI.this);
				topListStage.show();

				stageManager.add(topListStage);

				btnTopList.setDisable(true);
			}
		});

		btnCodeCache = new Button("Code Cache");
		btnCodeCache.setOnAction(new EventHandler<ActionEvent>()
		{
			@Override
			public void handle(ActionEvent e)
			{
				codeCacheStage = new CodeCacheStage(JITWatchUI.this);
				codeCacheStage.show();

				stageManager.add(codeCacheStage);

				btnCodeCache.setDisable(true);
			}
		});

		btnTriView = new Button("TriView");
		btnTriView.setOnAction(new EventHandler<ActionEvent>()
		{
			@Override
			public void handle(ActionEvent e)
			{
				openTriView(selectedMember, false);
			}
		});

		btnSuggest = new Button("Suggest");
		btnSuggest.setOnAction(new EventHandler<ActionEvent>()
		{
			@Override
			public void handle(ActionEvent e)
			{
				suggestStage = new SuggestStage(JITWatchUI.this);

				suggestStage.show();

				stageManager.add(suggestStage);

				btnSuggest.setDisable(true);
			}
		});

		btnSandbox = new Button("Sandbox");
		btnSandbox.setOnAction(new EventHandler<ActionEvent>()
		{
			@Override
			public void handle(ActionEvent e)
			{
				openSandbox();
			}
		});

		btnErrorLog = new Button("Errors (0)");
		btnErrorLog.setOnAction(new EventHandler<ActionEvent>()
		{
			@Override
			public void handle(ActionEvent e)
			{
				openTextViewer("Error Log", errorLog.toString(), false, false);
			}
		});

		btnErrorLog.setStyle("-fx-padding: 2 6;");

		lblHeap = new Label();
>>>>>>> 9cfb46da

		int menuBarHeight = 40;
		int textAreaHeight = 100;
		int statusBarHeight = 25;

<<<<<<< HEAD
        HBox hboxTop = initialiseHboxTop(btnChooseWatchFile, menuBarHeight);

        memberAttrList = FXCollections.observableArrayList();
=======
		HBox hboxTop = new HBox();

		hboxTop.setPadding(new Insets(10));
		hboxTop.setPrefHeight(menuBarHeight);
		hboxTop.setSpacing(10);
		hboxTop.getChildren().add(btnSandbox);
		hboxTop.getChildren().add(btnChooseWatchFile);
		hboxTop.getChildren().add(btnStart);
		hboxTop.getChildren().add(btnStop);
		hboxTop.getChildren().add(btnConfigure);
		hboxTop.getChildren().add(btnTimeLine);
		hboxTop.getChildren().add(btnStats);
		hboxTop.getChildren().add(btnHisto);
		hboxTop.getChildren().add(btnTopList);
		hboxTop.getChildren().add(btnCodeCache);
		hboxTop.getChildren().add(btnTriView);
		hboxTop.getChildren().add(btnSuggest);

		memberAttrList = FXCollections.observableArrayList();
>>>>>>> 9cfb46da
		attributeTableView = TableUtil.buildTableMemberAttributes(memberAttrList);
		attributeTableView.setPlaceholder(new Text("Select a JIT-compiled class member to view compilation attributes."));

		SplitPane spMethodInfo = new SplitPane();
		spMethodInfo.setOrientation(Orientation.VERTICAL);

		classMemberList = new ClassMemberList(this, getConfig());

        classTree = new ClassTree(this, getConfig());
        classTree.prefWidthProperty().bind(scene.widthProperty());

        spMethodInfo.getItems().add(classMemberList);
		spMethodInfo.getItems().add(attributeTableView);

		classMemberList.prefHeightProperty().bind(scene.heightProperty());
		attributeTableView.prefHeightProperty().bind(scene.heightProperty());

		classTree = new ClassTree(this, getConfig());
		classTree.prefWidthProperty().bind(scene.widthProperty());

		SplitPane spMain = new SplitPane();
		spMain.setOrientation(Orientation.VERTICAL);

        SplitPane spCentre = initialiseSplitPane(spMethodInfo);

<<<<<<< HEAD
        initialiseTextAreaLog(textAreaHeight);

        checkIfHotSpotLogFileIsChosen();

        setupSpMain(spMain, spCentre);
=======
		textAreaLog = new TextArea();
		textAreaLog.setStyle("-fx-font-family:monospace;");
		textAreaLog.setPrefHeight(textAreaHeight);

		log("Welcome to JITWatch by Chris Newland.\n");
		log("Please send feedback to chris@chrisnewland.com or @chriswhocodes\n");
		log("Includes assembly reference from http://ref.x86asm.net by Karel Lejska. Licenced under http://ref.x86asm.net/index.html#License\n");

		if (hsLogFile == null)
		{
			log("Choose a HotSpot log file or open the Sandbox");
		}
		else
		{
			log("Using HotSpot log file: " + hsLogFile.getAbsolutePath());
		}
		spMain.getItems().add(spCentre);
		spMain.getItems().add(textAreaLog);
		spMain.setDividerPositions(0.7, 0.3);
>>>>>>> 9cfb46da

		HBox hboxBottom = new HBox();

        initialiseHboxBottom(statusBarHeight, hboxBottom);

        initialiseBorderPane(borderPane, hboxTop, spMain, hboxBottom);

        showStage(stage, scene);

		int refresh = 1000; // ms

		final Duration oneFrameAmt = Duration.millis(refresh);

        final KeyFrame oneFrame = initialiseKeyFrame(oneFrameAmt);

        TimelineBuilder.create().cycleCount(Animation.INDEFINITE).keyFrames(oneFrame).build().play();

		updateButtons();
	}

<<<<<<< HEAD
    private void initialiseAllButtons() {
        btnChooseWatchFile = new Button("Open Log");
        initialiseBtnChooseWatchFileWithOnActionEventHandler(btnChooseWatchFile);

        btnStartWatching = new Button("Start");
        initialiseBtnStartWatchingWithOnActionEventHandler();

        btnStopWatching = new Button("Stop");
        initialiseBtnStopWatchingWithOnActionEventHandler();

        btnConfigure = new Button("Config");
        initialiseBtnConfigureWithOnActionEventHandler();

        btnTimeLine = new Button("Chart");
        initialiseBtnTimeLineWithOnActionEventHandler();

		btnErrorLog.setStyle("-fx-padding: 2 6;");

		lblHeap = new Label();
        btnStats = new Button("Stats");
        initialiseBtnStatsWithOnActionEventHandler();

        btnHisto = new Button("Histo");
        initialiseBtnHistoWithOnActionEventHandler();

        btnTopList = new Button("TopList");
        initialiseBtnTopListWithOnActionEventHandler();

        btnCodeCache = new Button("Code Cache");
        initialiseBtnCodeCacheWithOnActionEventHandler();

        btnTriView = new Button("TriView");
        initialiseBtnTriViewWithOnActionEventHandler();

        btnSuggest = new Button("Suggest");
        initialiseBtnSuggestWithOnActionEventHandler();

        btnSandbox = new Button("Sandbox");
        initialiseBtnSandboxWithOnActionEventHandler();
        
        classMemberList = new ClassMemberList(this, getConfig());
        btnErrorLog = new Button("Errors (0)");
        initialiseBtnErrorLogWithOnActionEventHandler();
    }

    private SplitPane initialiseSplitPane(SplitPane spMethodInfo) {
        SplitPane spCentre = new SplitPane();
        spCentre.getItems().add(classTree);
        spCentre.getItems().add(spMethodInfo);
        spCentre.setDividerPositions(0.33, 0.67);
        return spCentre;
    }

    private void setupSpMain(SplitPane spMain, SplitPane spCentre) {
        spMain.getItems().add(spCentre);
        spMain.getItems().add(textAreaLog);
        spMain.setDividerPositions(0.7, 0.3);
    }

    private void showStage(Stage stage, Scene scene) {
        stage.setTitle("JITWatch - HotSpot Compilation Inspector");
        stage.setScene(scene);
        stage.show();
    }

    private void initialiseBorderPane(BorderPane borderPane, HBox hboxTop, SplitPane spMain, HBox hboxBottom) {
        borderPane.setTop(hboxTop);
        borderPane.setCenter(spMain);
        borderPane.setBottom(hboxBottom);
    }

    private void initialiseHboxBottom(int statusBarHeight, HBox hboxBottom) {
        hboxBottom.setPadding(new Insets(4));
        hboxBottom.setPrefHeight(statusBarHeight);
        hboxBottom.setSpacing(4);
        hboxBottom.getChildren().add(lblHeap);
        hboxBottom.getChildren().add(btnErrorLog);
    }

    private void initialiseTextAreaLog(int textAreaHeight) {
        textAreaLog = new TextArea();
        textAreaLog.setStyle("-fx-font-family:monospace;");
        textAreaLog.setPrefHeight(textAreaHeight);

        log("Welcome to JITWatch by Chris Newland. Please send feedback to chris@chrisnewland.com or @chriswhocodes");
        log("Includes assembly reference from http://ref.x86asm.net by Karel Lejska.\nUsed under licence http://ref.x86asm.net/index.html#License\n");
    }

    private HBox initialiseHboxTop(Button btnChooseWatchFile, int menuBarHeight) {
        HBox hboxTop = new HBox();

        hboxTop.setPadding(new Insets(10));
        hboxTop.setPrefHeight(menuBarHeight);
        hboxTop.setSpacing(10);

        hboxTop.getChildren().add(btnSandbox);
        hboxTop.getChildren().add(btnChooseWatchFile);
        hboxTop.getChildren().add(btnStartWatching);
        hboxTop.getChildren().add(btnStopWatching);
        hboxTop.getChildren().add(btnConfigure);
        hboxTop.getChildren().add(btnTimeLine);
        hboxTop.getChildren().add(btnStats);
        hboxTop.getChildren().add(btnHisto);
        hboxTop.getChildren().add(btnTopList);
        hboxTop.getChildren().add(btnCodeCache);
        hboxTop.getChildren().add(btnTriView);
        hboxTop.getChildren().add(btnSuggest);
        hboxTop.getChildren().add(btnErrorLog);

        return hboxTop;
    }

    private void checkIfHotSpotLogFileIsChosen() {
        if (hsLogFile == null)
        {
            log("Please choose a HotSpot log file");
        }
        else
        {
            log("Using HotSpot log file: " + hsLogFile.getAbsolutePath());
        }
    }

    private KeyFrame initialiseKeyFrame(Duration oneFrameAmt) {
        return new KeyFrame(oneFrameAmt, new EventHandler<ActionEvent>()
            {
                @Override
                public void handle(ActionEvent arg0)
                {
                    refresh();
                }
            });
    }

    private void initialiseBtnErrorLogWithOnActionEventHandler() {
        btnErrorLog.setOnAction(new EventHandler<ActionEvent>()
        {
            @Override
            public void handle(ActionEvent e)
            {
                openTextViewer("Error Log", errorLog.toString(), false);
            }
        });
    }

    private void initialiseBtnSuggestWithOnActionEventHandler() {
        btnSuggest.setOnAction(new EventHandler<ActionEvent>()
        {
            @Override
            public void handle(ActionEvent e)
            {
                suggestStage = new SuggestStage(JITWatchUI.this);

                suggestStage.show();

                openPopupStages.add(suggestStage);

                btnSuggest.setDisable(true);
            }
        });
	}
	
=======
>>>>>>> 9cfb46da
	private void loadConfigFromFile()
	{
		JITWatchConfig config = new JITWatchConfig();
		config.loadFromProperties();
		logParser.setConfig(config);
	}

    private void initialiseBtnTriViewWithOnActionEventHandler() {
        btnTriView.setOnAction(new EventHandler<ActionEvent>()
        {
            @Override
            public void handle(ActionEvent e)
            {
                openTriView(selectedMember, false);
            }
        });
    }

    private void initialiseBtnCodeCacheWithOnActionEventHandler() {
        btnCodeCache.setOnAction(new EventHandler<ActionEvent>()
        {
            @Override
            public void handle(ActionEvent e)
            {
                codeCacheStage = new CodeCacheStage(JITWatchUI.this);
                codeCacheStage.show();

                openPopupStages.add(codeCacheStage);

                btnCodeCache.setDisable(true);
            }
        });
    }

    private void initialiseBtnTopListWithOnActionEventHandler() {
        btnTopList.setOnAction(new EventHandler<ActionEvent>()
        {
            @Override
            public void handle(ActionEvent e)
            {
                topListStage = new TopListStage(JITWatchUI.this);
                topListStage.show();

                openPopupStages.add(topListStage);

                btnTopList.setDisable(true);
            }
        });
    }

    private void initialiseBtnHistoWithOnActionEventHandler() {
        btnHisto.setOnAction(new EventHandler<ActionEvent>()
        {
            @Override
            public void handle(ActionEvent e)
            {
                histoStage = new HistoStage(JITWatchUI.this);
                histoStage.show();

                openPopupStages.add(histoStage);

                btnHisto.setDisable(true);
            }
        });
    }

    private void initialiseBtnStatsWithOnActionEventHandler() {
        btnStats.setOnAction(new EventHandler<ActionEvent>()
        {
            @Override
            public void handle(ActionEvent e)
            {
                statsStage = new StatsStage(JITWatchUI.this);
                statsStage.show();

                openPopupStages.add(statsStage);

                btnStats.setDisable(true);
            }
        });
    }

    private void initialiseBtnTimeLineWithOnActionEventHandler() {
        btnTimeLine.setOnAction(new EventHandler<ActionEvent>()
        {
            @Override
            public void handle(ActionEvent e)
            {
                timeLineStage = new TimeLineStage(JITWatchUI.this);
                timeLineStage.show();

                openPopupStages.add(timeLineStage);

                btnTimeLine.setDisable(true);
            }
        });
    }

    private void initialiseBtnConfigureWithOnActionEventHandler() {
        btnConfigure.setOnAction(new EventHandler<ActionEvent>()
        {
            @Override
            public void handle(ActionEvent e)
            {
                openConfigStage();
            }
        });
    }

    private void initialiseBtnStopWatchingWithOnActionEventHandler() {
        btnStopWatching.setOnAction(new EventHandler<ActionEvent>()
        {
            @Override
            public void handle(ActionEvent e)
            {
                stopWatching();
            }
        });
        }

    private void initialiseBtnStartWatchingWithOnActionEventHandler() {
        btnStartWatching.setOnAction(new EventHandler<ActionEvent>() {
            @Override
            public void handle(ActionEvent e) {

                if (nothingMountedStage == null) {
                    int classCount = getConfig().getClassLocations().size();
                    int sourceCount = getConfig().getSourceLocations().size();

                    performActionWhenNothingIsMounted(classCount, sourceCount);
                }

                if (!startDelayedByConfig) {
                    readLogFile();
                }
            }
        });
    }

    private void initialiseBtnChooseWatchFileWithOnActionEventHandler(Button btnChooseWatchFile) {
        btnChooseWatchFile.setOnAction(new EventHandler<ActionEvent>()
        {
            @Override
            public void handle(ActionEvent e)
            {
                stopWatching();
                chooseHotSpotFile();
            }
        });
    }

    private void initialiseStageWithOnCloseRequestEventHandler(Stage stage) {
        stage.setOnCloseRequest(new EventHandler<WindowEvent>()
        {
            @Override
            public void handle(WindowEvent arg0)
            {
                for (Stage s : openPopupStages)
                {
                    if (s != null)
                    {
                        s.close();
                    }
                }

                stopWatching();
            }
        });
    }

    private void performActionWhenNothingIsMounted(int classCount, int sourceCount) {
        if (classCount == 0 && sourceCount == 0)
        {
            if (getConfig().isShowNothingMounted())
            {
                nothingMountedStage = new NothingMountedStage(this, getConfig());
                nothingMountedStage.show();

                openPopupStages.add(nothingMountedStage);

                startDelayedByConfig = true;
            }
        }
    }

    void openConfigStage()
	{
		if (configStage == null)
		{
			loadConfigFromFile();

			configStage = new MainConfigStage(JITWatchUI.this, getConfig());
			configStage.show();

			stageManager.add(configStage);

			btnConfigure.setDisable(true);
		}
	}

	@Override
	public void openTriView(IMetaMember member, boolean force)
	{
		if (triViewStage == null)
		{
			triViewStage = new TriView(JITWatchUI.this, getConfig());

			triViewStage.show();

			stageManager.add(triViewStage);

			btnTriView.setDisable(true);
		}

		if (member != null)
		{
			triViewStage.setMember(member, force);
		}
	}

	public void openSandbox()
	{
		if (sandBoxStage == null)
		{
			sandBoxStage = new SandboxStage(this, this, logParser);

			sandBoxStage.show();

			stageManager.add(sandBoxStage);

			btnSandbox.setDisable(true);
		}
	}

    public void initialiseBtnSandboxWithOnActionEventHandler() {
        btnSandbox.setOnAction(new EventHandler<ActionEvent>()
        {
            @Override
            public void handle(ActionEvent e)
            {
                openSandbox();
            }
        });
    }
    
	@Override
	public void openBrowser(String title, String html, String stylesheet)
	{
		if (browserStage == null)
		{
			browserStage = new BrowserStage(JITWatchUI.this);

			browserStage.show();

			stageManager.add(browserStage);
		}

		browserStage.setContent(title, html, stylesheet);
	}

	public IReadOnlyJITDataModel getJITDataModel()
	{
		return (IReadOnlyJITDataModel) logParser.getModel();
	}

	private void updateButtons()
	{
		btnStart.setDisable(hsLogFile == null || isReadingLogFile);
		btnStop.setDisable(!isReadingLogFile);
	}

	public void openTreeAtMember(IMetaMember member)
	{
		List<String> path = member.getTreePath();

		// would be better to identify open nodes and close?
		clearAndRefresh();

		TreeItem<Object> curNode = classTree.getRootItem();

		StringBuilder builtPath = new StringBuilder();

		int pathLength = path.size();
		int pos = 0;

		int rowsAbove = 0;

		boolean found = false;

		for (String part : path)
		{
			builtPath.append(part);

			String matching;

			found = false;

			if (pos++ == pathLength - 1)
			{
				matching = part;
			}
			else
			{
				matching = builtPath.toString();
			}

			for (TreeItem<Object> node : curNode.getChildren())
			{
				rowsAbove++;

				String nodeText = node.getValue().toString();

				if (matching.equals(nodeText))
				{
					builtPath.append('.');
					curNode = node;
					curNode.setExpanded(true);
					classTree.select(curNode);
					found = true;
					break;
				}
			}
		}

		if (found)
		{
			classTree.scrollTo(rowsAbove);
			classMemberList.selectMember(member);
		}
	}

	@Override
	public void openTextViewer(String title, String content, boolean lineNumbers, boolean highlighting)
	{
		TextViewerStage tvs = new TextViewerStage(this, title, content, lineNumbers, highlighting);
		tvs.show();
		stageManager.add(tvs);
	}

	public void openTextViewer(String title, String content)
	{
		openTextViewer(title, content, false, false);
	}

	public void openCompileChain(IMetaMember member)
	{
		if (member.isCompiled())
		{
			CompileChainWalker walker = new CompileChainWalker(logParser.getModel());

			CompileNode root = walker.buildCallTree(member);

			if (root != null)
			{
				CompileChainStage ccs = new CompileChainStage(this, root);

				ccs.show();

				stageManager.add(ccs);
			}
			else
			{
				logger.error("Could not open CompileChain - root node was null");
			}
		}
		else
		{
			Dialogs.showOKDialog(
					stage,
					"Root method is not compiled",
					"Can only display compile chain where the root method has been JIT-compiled.\n"
							+ member.toStringUnqualifiedMethodName(false) + " is not compiled.");
		}
	}

	void openJournalViewer(String title, Journal journal)
	{
		JournalViewerStage jvs = new JournalViewerStage(this, title, journal);
		jvs.show();
		stageManager.add(jvs);
	}

	private void chooseHotSpotFile()
	{
		loadConfigFromFile();

		FileChooser fc = new FileChooser();
		fc.setTitle("Choose HotSpot log file");

		String osNameProperty = System.getProperty("os.name");

		// don't use ExtensionFilter on OSX due to JavaFX2 missing combo bug
		if (osNameProperty != null && !osNameProperty.toLowerCase().contains("mac"))
		{
			fc.getExtensionFilters().addAll(new FileChooser.ExtensionFilter("Log Files", "*.log"),
					new FileChooser.ExtensionFilter("All Files", "*.*"));
		}

		String searchDir = getConfig().getLastLogDir();

		if (searchDir == null)
		{
			searchDir = System.getProperty("user.dir");
		}

		File dirFile = new File(searchDir);

		if (!dirFile.exists() || !dirFile.isDirectory())
		{
			dirFile = new File(System.getProperty("user.dir"));
		}

		fc.setInitialDirectory(dirFile);

		File result = fc.showOpenDialog(stage);

		if (result != null)
		{
			hsLogFile = result;

			getConfig().setLastLogDir(hsLogFile.getParent());
			getConfig().saveConfig();

			clearTextArea();
			log("Selected file: " + hsLogFile.getAbsolutePath());
			log("\nClick Start button to process the HotSpot log");
			updateButtons();

			refreshLog();
		}
	}

	void showMemberInfo(IMetaMember member)
	{
		memberAttrList.clear();

		if (member == null)
		{
			return;
		}

		if (triViewStage != null)
		{
			triViewStage.setMember(member, false);
		}

		selectedMember = member;

		List<String> queuedAttrKeys = member.getQueuedAttributes();

		for (String key : queuedAttrKeys)
		{
			memberAttrList.add(new AttributeTableRow("Queued", key, member.getQueuedAttribute(key)));
		}

		List<String> compiledAttrKeys = member.getCompiledAttributes();

		for (String key : compiledAttrKeys)
		{
			memberAttrList.add(new AttributeTableRow("Compiled", key, member.getCompiledAttribute(key)));
		}
	}

	private void refresh()
	{
		if (repaintTree)
		{
			repaintTree = false;
			classTree.showTree();
		}

		if (timeLineStage != null)
		{
			timeLineStage.redraw();
		}

		if (statsStage != null)
		{
			statsStage.redraw();
		}

		if (histoStage != null)
		{
			histoStage.redraw();
		}

		if (topListStage != null)
		{
			topListStage.redraw();
		}

		if (logBuffer.length() > 0)
		{
			refreshLog();
		}

		long totalMemory = runtime.totalMemory();
		long freeMemory = runtime.freeMemory();
		long usedMemory = totalMemory - freeMemory;

		long megabyte = 1024 * 1024;

		String heapString = "Heap: " + (usedMemory / megabyte) + S_SLASH + (totalMemory / megabyte) + "M";

		lblHeap.setText(heapString);

		btnErrorLog.setText("Errors (" + errorCount + S_CLOSE_PARENTHESES);
	}

	private void clearTextArea()
	{
		textAreaLog.clear();
	}

	private void refreshLog()
	{
		textAreaLog.appendText(logBuffer.toString());
		logBuffer.delete(0, logBuffer.length());
	}

	public IMetaMember getSelectedMember()
	{
		return selectedMember;
	}

	void clearAndRefresh()
	{
		selectedMember = null;
		classTree.clear();
		classTree.showTree();
	}

	@Override
	public void handleStageClosed(Stage stage)
	{
		stageManager.remove(stage);

		// map?
		if (stage instanceof TimeLineStage)
		{
			btnTimeLine.setDisable(false);
			timeLineStage = null;
		}
		else if (stage instanceof StatsStage)
		{
			btnStats.setDisable(false);
			statsStage = null;
		}
		else if (stage instanceof HistoStage)
		{
			btnHisto.setDisable(false);
			histoStage = null;
		}
		else if (stage instanceof MainConfigStage)
		{
			btnConfigure.setDisable(false);
			configStage = null;

			if (startDelayedByConfig)
			{
				readLogFile();
			}
		}
		else if (stage instanceof TopListStage)
		{
			btnTopList.setDisable(false);
			topListStage = null;
		}
		else if (stage instanceof NothingMountedStage)
		{
			nothingMountedStage = null;

			if (configStage == null && startDelayedByConfig)
			{
				readLogFile();
			}
		}
		else if (stage instanceof CodeCacheStage)
		{
			btnCodeCache.setDisable(false);
			codeCacheStage = null;
		}
		else if (stage instanceof TriView)
		{
			btnTriView.setDisable(false);
			triViewStage = null;
		}
		else if (stage instanceof SuggestStage)
		{
			btnSuggest.setDisable(false);
			suggestStage = null;
		}
		else if (stage instanceof BrowserStage)
		{
			browserStage = null;
		}
		else if (stage instanceof SandboxStage)
		{
			btnSandbox.setDisable(false);
			sandBoxStage = null;
		}
	}

	@Override
	public void handleJITEvent(JITEvent event)
	{
		log(event.toString());
		repaintTree = true;
	}

	@Override
	public void handleLogEntry(String entry)
	{
		log(entry);
	}

	@Override
	public void handleErrorEntry(String entry)
	{
		errorLog.append(entry).append("\n");
		errorCount++;
	}

	private void log(final String entry)
	{
		logBuffer.append(entry);
		logBuffer.append("\n");
	}

	void refreshSelectedTreeNode(MetaClass metaClass)
	{
		classMemberList.clearClassMembers();

		showMemberInfo(null);

		if (metaClass == null)
		{
			// nothing selected
			return;
		}

		classMemberList.setMetaClass(metaClass);
	}

	public PackageManager getPackageManager()
	{
		return logParser.getModel().getPackageManager();
	}

	@Override
	public Stage getStageForDialog()
	{
		return stage;
	}
}<|MERGE_RESOLUTION|>--- conflicted
+++ resolved
@@ -101,14 +101,8 @@
 
 	private boolean isReadingLogFile = false;
 
-<<<<<<< HEAD
-    private Button btnChooseWatchFile;
-    private Button btnStartWatching;
-	private Button btnStopWatching;
-=======
 	private Button btnStart;
 	private Button btnStop;
->>>>>>> 9cfb46da
 	private Button btnConfigure;
 	private Button btnTimeLine;
 	private Button btnStats;
@@ -152,8 +146,8 @@
 	public JITWatchUI()
 	{
 		logParser = new HotSpotLogParser(this);
-		
-        loadConfigFromFile();
+
+		loadConfigFromFile();
 	}
 
 	public JITWatchUI(String[] args)
@@ -261,15 +255,6 @@
 	{
 		this.stage = stage;
 
-<<<<<<< HEAD
-        initialiseStageWithOnCloseRequestEventHandler(stage);
-        
-        BorderPane borderPane = new BorderPane();
-
-		Scene scene = new Scene(borderPane, WINDOW_WIDTH, WINDOW_HEIGHT);
-
-        initialiseAllButtons();
-=======
 		stage.setOnCloseRequest(new EventHandler<WindowEvent>()
 		{
 			@Override
@@ -472,17 +457,11 @@
 		btnErrorLog.setStyle("-fx-padding: 2 6;");
 
 		lblHeap = new Label();
->>>>>>> 9cfb46da
 
 		int menuBarHeight = 40;
 		int textAreaHeight = 100;
 		int statusBarHeight = 25;
 
-<<<<<<< HEAD
-        HBox hboxTop = initialiseHboxTop(btnChooseWatchFile, menuBarHeight);
-
-        memberAttrList = FXCollections.observableArrayList();
-=======
 		HBox hboxTop = new HBox();
 
 		hboxTop.setPadding(new Insets(10));
@@ -502,7 +481,6 @@
 		hboxTop.getChildren().add(btnSuggest);
 
 		memberAttrList = FXCollections.observableArrayList();
->>>>>>> 9cfb46da
 		attributeTableView = TableUtil.buildTableMemberAttributes(memberAttrList);
 		attributeTableView.setPlaceholder(new Text("Select a JIT-compiled class member to view compilation attributes."));
 
@@ -511,10 +489,7 @@
 
 		classMemberList = new ClassMemberList(this, getConfig());
 
-        classTree = new ClassTree(this, getConfig());
-        classTree.prefWidthProperty().bind(scene.widthProperty());
-
-        spMethodInfo.getItems().add(classMemberList);
+		spMethodInfo.getItems().add(classMemberList);
 		spMethodInfo.getItems().add(attributeTableView);
 
 		classMemberList.prefHeightProperty().bind(scene.heightProperty());
@@ -526,15 +501,11 @@
 		SplitPane spMain = new SplitPane();
 		spMain.setOrientation(Orientation.VERTICAL);
 
-        SplitPane spCentre = initialiseSplitPane(spMethodInfo);
-
-<<<<<<< HEAD
-        initialiseTextAreaLog(textAreaHeight);
-
-        checkIfHotSpotLogFileIsChosen();
-
-        setupSpMain(spMain, spCentre);
-=======
+		SplitPane spCentre = new SplitPane();
+		spCentre.getItems().add(classTree);
+		spCentre.getItems().add(spMethodInfo);
+		spCentre.setDividerPositions(0.33, 0.67);
+
 		textAreaLog = new TextArea();
 		textAreaLog.setStyle("-fx-font-family:monospace;");
 		textAreaLog.setPrefHeight(textAreaHeight);
@@ -554,192 +525,41 @@
 		spMain.getItems().add(spCentre);
 		spMain.getItems().add(textAreaLog);
 		spMain.setDividerPositions(0.7, 0.3);
->>>>>>> 9cfb46da
 
 		HBox hboxBottom = new HBox();
 
-        initialiseHboxBottom(statusBarHeight, hboxBottom);
-
-        initialiseBorderPane(borderPane, hboxTop, spMain, hboxBottom);
-
-        showStage(stage, scene);
+		hboxBottom.setPadding(new Insets(4));
+		hboxBottom.setPrefHeight(statusBarHeight);
+		hboxBottom.setSpacing(4);
+		hboxBottom.getChildren().add(lblHeap);
+		hboxBottom.getChildren().add(btnErrorLog);
+
+		borderPane.setTop(hboxTop);
+		borderPane.setCenter(spMain);
+		borderPane.setBottom(hboxBottom);
+
+		stage.setTitle("JITWatch - HotSpot Compilation Inspector");
+		stage.setScene(scene);
+		stage.show();
 
 		int refresh = 1000; // ms
 
 		final Duration oneFrameAmt = Duration.millis(refresh);
 
-        final KeyFrame oneFrame = initialiseKeyFrame(oneFrameAmt);
-
-        TimelineBuilder.create().cycleCount(Animation.INDEFINITE).keyFrames(oneFrame).build().play();
+		final KeyFrame oneFrame = new KeyFrame(oneFrameAmt, new EventHandler<ActionEvent>()
+		{
+			@Override
+			public void handle(ActionEvent arg0)
+			{
+				refresh();
+			}
+		});
+
+		TimelineBuilder.create().cycleCount(Animation.INDEFINITE).keyFrames(oneFrame).build().play();
 
 		updateButtons();
 	}
 
-<<<<<<< HEAD
-    private void initialiseAllButtons() {
-        btnChooseWatchFile = new Button("Open Log");
-        initialiseBtnChooseWatchFileWithOnActionEventHandler(btnChooseWatchFile);
-
-        btnStartWatching = new Button("Start");
-        initialiseBtnStartWatchingWithOnActionEventHandler();
-
-        btnStopWatching = new Button("Stop");
-        initialiseBtnStopWatchingWithOnActionEventHandler();
-
-        btnConfigure = new Button("Config");
-        initialiseBtnConfigureWithOnActionEventHandler();
-
-        btnTimeLine = new Button("Chart");
-        initialiseBtnTimeLineWithOnActionEventHandler();
-
-		btnErrorLog.setStyle("-fx-padding: 2 6;");
-
-		lblHeap = new Label();
-        btnStats = new Button("Stats");
-        initialiseBtnStatsWithOnActionEventHandler();
-
-        btnHisto = new Button("Histo");
-        initialiseBtnHistoWithOnActionEventHandler();
-
-        btnTopList = new Button("TopList");
-        initialiseBtnTopListWithOnActionEventHandler();
-
-        btnCodeCache = new Button("Code Cache");
-        initialiseBtnCodeCacheWithOnActionEventHandler();
-
-        btnTriView = new Button("TriView");
-        initialiseBtnTriViewWithOnActionEventHandler();
-
-        btnSuggest = new Button("Suggest");
-        initialiseBtnSuggestWithOnActionEventHandler();
-
-        btnSandbox = new Button("Sandbox");
-        initialiseBtnSandboxWithOnActionEventHandler();
-        
-        classMemberList = new ClassMemberList(this, getConfig());
-        btnErrorLog = new Button("Errors (0)");
-        initialiseBtnErrorLogWithOnActionEventHandler();
-    }
-
-    private SplitPane initialiseSplitPane(SplitPane spMethodInfo) {
-        SplitPane spCentre = new SplitPane();
-        spCentre.getItems().add(classTree);
-        spCentre.getItems().add(spMethodInfo);
-        spCentre.setDividerPositions(0.33, 0.67);
-        return spCentre;
-    }
-
-    private void setupSpMain(SplitPane spMain, SplitPane spCentre) {
-        spMain.getItems().add(spCentre);
-        spMain.getItems().add(textAreaLog);
-        spMain.setDividerPositions(0.7, 0.3);
-    }
-
-    private void showStage(Stage stage, Scene scene) {
-        stage.setTitle("JITWatch - HotSpot Compilation Inspector");
-        stage.setScene(scene);
-        stage.show();
-    }
-
-    private void initialiseBorderPane(BorderPane borderPane, HBox hboxTop, SplitPane spMain, HBox hboxBottom) {
-        borderPane.setTop(hboxTop);
-        borderPane.setCenter(spMain);
-        borderPane.setBottom(hboxBottom);
-    }
-
-    private void initialiseHboxBottom(int statusBarHeight, HBox hboxBottom) {
-        hboxBottom.setPadding(new Insets(4));
-        hboxBottom.setPrefHeight(statusBarHeight);
-        hboxBottom.setSpacing(4);
-        hboxBottom.getChildren().add(lblHeap);
-        hboxBottom.getChildren().add(btnErrorLog);
-    }
-
-    private void initialiseTextAreaLog(int textAreaHeight) {
-        textAreaLog = new TextArea();
-        textAreaLog.setStyle("-fx-font-family:monospace;");
-        textAreaLog.setPrefHeight(textAreaHeight);
-
-        log("Welcome to JITWatch by Chris Newland. Please send feedback to chris@chrisnewland.com or @chriswhocodes");
-        log("Includes assembly reference from http://ref.x86asm.net by Karel Lejska.\nUsed under licence http://ref.x86asm.net/index.html#License\n");
-    }
-
-    private HBox initialiseHboxTop(Button btnChooseWatchFile, int menuBarHeight) {
-        HBox hboxTop = new HBox();
-
-        hboxTop.setPadding(new Insets(10));
-        hboxTop.setPrefHeight(menuBarHeight);
-        hboxTop.setSpacing(10);
-
-        hboxTop.getChildren().add(btnSandbox);
-        hboxTop.getChildren().add(btnChooseWatchFile);
-        hboxTop.getChildren().add(btnStartWatching);
-        hboxTop.getChildren().add(btnStopWatching);
-        hboxTop.getChildren().add(btnConfigure);
-        hboxTop.getChildren().add(btnTimeLine);
-        hboxTop.getChildren().add(btnStats);
-        hboxTop.getChildren().add(btnHisto);
-        hboxTop.getChildren().add(btnTopList);
-        hboxTop.getChildren().add(btnCodeCache);
-        hboxTop.getChildren().add(btnTriView);
-        hboxTop.getChildren().add(btnSuggest);
-        hboxTop.getChildren().add(btnErrorLog);
-
-        return hboxTop;
-    }
-
-    private void checkIfHotSpotLogFileIsChosen() {
-        if (hsLogFile == null)
-        {
-            log("Please choose a HotSpot log file");
-        }
-        else
-        {
-            log("Using HotSpot log file: " + hsLogFile.getAbsolutePath());
-        }
-    }
-
-    private KeyFrame initialiseKeyFrame(Duration oneFrameAmt) {
-        return new KeyFrame(oneFrameAmt, new EventHandler<ActionEvent>()
-            {
-                @Override
-                public void handle(ActionEvent arg0)
-                {
-                    refresh();
-                }
-            });
-    }
-
-    private void initialiseBtnErrorLogWithOnActionEventHandler() {
-        btnErrorLog.setOnAction(new EventHandler<ActionEvent>()
-        {
-            @Override
-            public void handle(ActionEvent e)
-            {
-                openTextViewer("Error Log", errorLog.toString(), false);
-            }
-        });
-    }
-
-    private void initialiseBtnSuggestWithOnActionEventHandler() {
-        btnSuggest.setOnAction(new EventHandler<ActionEvent>()
-        {
-            @Override
-            public void handle(ActionEvent e)
-            {
-                suggestStage = new SuggestStage(JITWatchUI.this);
-
-                suggestStage.show();
-
-                openPopupStages.add(suggestStage);
-
-                btnSuggest.setDisable(true);
-            }
-        });
-	}
-	
-=======
->>>>>>> 9cfb46da
 	private void loadConfigFromFile()
 	{
 		JITWatchConfig config = new JITWatchConfig();
@@ -747,185 +567,7 @@
 		logParser.setConfig(config);
 	}
 
-    private void initialiseBtnTriViewWithOnActionEventHandler() {
-        btnTriView.setOnAction(new EventHandler<ActionEvent>()
-        {
-            @Override
-            public void handle(ActionEvent e)
-            {
-                openTriView(selectedMember, false);
-            }
-        });
-    }
-
-    private void initialiseBtnCodeCacheWithOnActionEventHandler() {
-        btnCodeCache.setOnAction(new EventHandler<ActionEvent>()
-        {
-            @Override
-            public void handle(ActionEvent e)
-            {
-                codeCacheStage = new CodeCacheStage(JITWatchUI.this);
-                codeCacheStage.show();
-
-                openPopupStages.add(codeCacheStage);
-
-                btnCodeCache.setDisable(true);
-            }
-        });
-    }
-
-    private void initialiseBtnTopListWithOnActionEventHandler() {
-        btnTopList.setOnAction(new EventHandler<ActionEvent>()
-        {
-            @Override
-            public void handle(ActionEvent e)
-            {
-                topListStage = new TopListStage(JITWatchUI.this);
-                topListStage.show();
-
-                openPopupStages.add(topListStage);
-
-                btnTopList.setDisable(true);
-            }
-        });
-    }
-
-    private void initialiseBtnHistoWithOnActionEventHandler() {
-        btnHisto.setOnAction(new EventHandler<ActionEvent>()
-        {
-            @Override
-            public void handle(ActionEvent e)
-            {
-                histoStage = new HistoStage(JITWatchUI.this);
-                histoStage.show();
-
-                openPopupStages.add(histoStage);
-
-                btnHisto.setDisable(true);
-            }
-        });
-    }
-
-    private void initialiseBtnStatsWithOnActionEventHandler() {
-        btnStats.setOnAction(new EventHandler<ActionEvent>()
-        {
-            @Override
-            public void handle(ActionEvent e)
-            {
-                statsStage = new StatsStage(JITWatchUI.this);
-                statsStage.show();
-
-                openPopupStages.add(statsStage);
-
-                btnStats.setDisable(true);
-            }
-        });
-    }
-
-    private void initialiseBtnTimeLineWithOnActionEventHandler() {
-        btnTimeLine.setOnAction(new EventHandler<ActionEvent>()
-        {
-            @Override
-            public void handle(ActionEvent e)
-            {
-                timeLineStage = new TimeLineStage(JITWatchUI.this);
-                timeLineStage.show();
-
-                openPopupStages.add(timeLineStage);
-
-                btnTimeLine.setDisable(true);
-            }
-        });
-    }
-
-    private void initialiseBtnConfigureWithOnActionEventHandler() {
-        btnConfigure.setOnAction(new EventHandler<ActionEvent>()
-        {
-            @Override
-            public void handle(ActionEvent e)
-            {
-                openConfigStage();
-            }
-        });
-    }
-
-    private void initialiseBtnStopWatchingWithOnActionEventHandler() {
-        btnStopWatching.setOnAction(new EventHandler<ActionEvent>()
-        {
-            @Override
-            public void handle(ActionEvent e)
-            {
-                stopWatching();
-            }
-        });
-        }
-
-    private void initialiseBtnStartWatchingWithOnActionEventHandler() {
-        btnStartWatching.setOnAction(new EventHandler<ActionEvent>() {
-            @Override
-            public void handle(ActionEvent e) {
-
-                if (nothingMountedStage == null) {
-                    int classCount = getConfig().getClassLocations().size();
-                    int sourceCount = getConfig().getSourceLocations().size();
-
-                    performActionWhenNothingIsMounted(classCount, sourceCount);
-                }
-
-                if (!startDelayedByConfig) {
-                    readLogFile();
-                }
-            }
-        });
-    }
-
-    private void initialiseBtnChooseWatchFileWithOnActionEventHandler(Button btnChooseWatchFile) {
-        btnChooseWatchFile.setOnAction(new EventHandler<ActionEvent>()
-        {
-            @Override
-            public void handle(ActionEvent e)
-            {
-                stopWatching();
-                chooseHotSpotFile();
-            }
-        });
-    }
-
-    private void initialiseStageWithOnCloseRequestEventHandler(Stage stage) {
-        stage.setOnCloseRequest(new EventHandler<WindowEvent>()
-        {
-            @Override
-            public void handle(WindowEvent arg0)
-            {
-                for (Stage s : openPopupStages)
-                {
-                    if (s != null)
-                    {
-                        s.close();
-                    }
-                }
-
-                stopWatching();
-            }
-        });
-    }
-
-    private void performActionWhenNothingIsMounted(int classCount, int sourceCount) {
-        if (classCount == 0 && sourceCount == 0)
-        {
-            if (getConfig().isShowNothingMounted())
-            {
-                nothingMountedStage = new NothingMountedStage(this, getConfig());
-                nothingMountedStage.show();
-
-                openPopupStages.add(nothingMountedStage);
-
-                startDelayedByConfig = true;
-            }
-        }
-    }
-
-    void openConfigStage()
+	void openConfigStage()
 	{
 		if (configStage == null)
 		{
@@ -974,17 +616,6 @@
 		}
 	}
 
-    public void initialiseBtnSandboxWithOnActionEventHandler() {
-        btnSandbox.setOnAction(new EventHandler<ActionEvent>()
-        {
-            @Override
-            public void handle(ActionEvent e)
-            {
-                openSandbox();
-            }
-        });
-    }
-    
 	@Override
 	public void openBrowser(String title, String html, String stylesheet)
 	{
