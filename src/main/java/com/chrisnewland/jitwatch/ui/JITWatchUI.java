--- conflicted
+++ resolved
@@ -268,172 +268,74 @@
 
 		Scene scene = new Scene(borderPane, WINDOW_WIDTH, WINDOW_HEIGHT);
 
-<<<<<<< HEAD
         initialiseAllButtons();
-=======
-		Button btnChooseWatchFile = new Button("Open Log");
-		btnChooseWatchFile.setOnAction(new EventHandler<ActionEvent>()
-		{
-			@Override
-			public void handle(ActionEvent e)
-			{
-				stopWatching();
-				chooseHotSpotFile();
-			}
-		});
-
-		btnStartWatching = new Button("Start");
-		btnStartWatching.setOnAction(new EventHandler<ActionEvent>()
-		{
-			@Override
-			public void handle(ActionEvent e)
-			{
-				if (nothingMountedStage == null)
-				{
-					int classCount = getConfig().getClassLocations().size();
-					int sourceCount = getConfig().getSourceLocations().size();
-
-					if (classCount == 0 && sourceCount == 0)
-					{
-						if (getConfig().isShowNothingMounted())
-						{
-							nothingMountedStage = new NothingMountedStage(JITWatchUI.this, getConfig());
-							nothingMountedStage.show();
-
-							openPopupStages.add(nothingMountedStage);
-
-							startDelayedByConfig = true;
-						}
-					}
-				}
-
-				if (!startDelayedByConfig)
-				{
-					readLogFile();
-				}
-			}
-		});
-
-		btnStopWatching = new Button("Stop");
-		btnStopWatching.setOnAction(new EventHandler<ActionEvent>()
-		{
-			@Override
-			public void handle(ActionEvent e)
-			{
-				stopWatching();
-			}
-		});
-
-		btnConfigure = new Button("Config");
-		btnConfigure.setOnAction(new EventHandler<ActionEvent>()
-		{
-			@Override
-			public void handle(ActionEvent e)
-			{
-				openConfigStage();
-			}
-		});
-
-		btnTimeLine = new Button("Chart");
-		btnTimeLine.setOnAction(new EventHandler<ActionEvent>()
-		{
-			@Override
-			public void handle(ActionEvent e)
-			{
-				timeLineStage = new TimeLineStage(JITWatchUI.this);
-				timeLineStage.show();
-
-				openPopupStages.add(timeLineStage);
-
-				btnTimeLine.setDisable(true);
-			}
-		});
-
-		btnStats = new Button("Stats");
-		btnStats.setOnAction(new EventHandler<ActionEvent>()
-		{
-			@Override
-			public void handle(ActionEvent e)
-			{
-				statsStage = new StatsStage(JITWatchUI.this);
-				statsStage.show();
-
-				openPopupStages.add(statsStage);
-
-				btnStats.setDisable(true);
-			}
-		});
-
-		btnHisto = new Button("Histo");
-		btnHisto.setOnAction(new EventHandler<ActionEvent>()
-		{
-			@Override
-			public void handle(ActionEvent e)
-			{
-				histoStage = new HistoStage(JITWatchUI.this);
-				histoStage.show();
-
-				openPopupStages.add(histoStage);
-
-				btnHisto.setDisable(true);
-			}
-		});
-
-		btnTopList = new Button("TopList");
-		btnTopList.setOnAction(new EventHandler<ActionEvent>()
-		{
-			@Override
-			public void handle(ActionEvent e)
-			{
-				topListStage = new TopListStage(JITWatchUI.this);
-				topListStage.show();
-
-				openPopupStages.add(topListStage);
-
-				btnTopList.setDisable(true);
-			}
-		});
-
-		btnCodeCache = new Button("Code Cache");
-		btnCodeCache.setOnAction(new EventHandler<ActionEvent>()
-		{
-			@Override
-			public void handle(ActionEvent e)
-			{
-				codeCacheStage = new CodeCacheStage(JITWatchUI.this);
-				codeCacheStage.show();
-
-				openPopupStages.add(codeCacheStage);
-
-				btnCodeCache.setDisable(true);
-			}
-		});
-
-		btnTriView = new Button("TriView");
-		btnTriView.setOnAction(new EventHandler<ActionEvent>()
-		{
-			@Override
-			public void handle(ActionEvent e)
-			{
-				openTriView(selectedMember, false);
-			}
-		});
-
-		btnSuggest = new Button("Suggest");
-		btnSuggest.setOnAction(new EventHandler<ActionEvent>()
-		{
-			@Override
-			public void handle(ActionEvent e)
-			{
-				suggestStage = new SuggestStage(JITWatchUI.this);
-
-				suggestStage.show();
-
-				openPopupStages.add(suggestStage);
-
-				btnSuggest.setDisable(true);
-			}
-		});
+
+		int menuBarHeight = 40;
+		int textAreaHeight = 100;
+		int statusBarHeight = 25;
+
+        HBox hboxTop = initialiseHboxTop(btnChooseWatchFile, menuBarHeight);
+
+        memberAttrList = FXCollections.observableArrayList();
+		attributeTableView = TableUtil.buildTableMemberAttributes(memberAttrList);
+		attributeTableView.setPlaceholder(new Text("Select a JIT-compiled class member to view compilation attributes."));
+
+		SplitPane spMethodInfo = new SplitPane();
+		spMethodInfo.setOrientation(Orientation.VERTICAL);
+
+		classMemberList = new ClassMemberList(this, getConfig());
+
+        classTree = new ClassTree(this, getConfig());
+        classTree.prefWidthProperty().bind(scene.widthProperty());
+
+        spMethodInfo.getItems().add(classMemberList);
+		spMethodInfo.getItems().add(attributeTableView);
+
+		classMemberList.prefHeightProperty().bind(scene.heightProperty());
+		attributeTableView.prefHeightProperty().bind(scene.heightProperty());
+
+		classTree = new ClassTree(this, getConfig());
+		classTree.prefWidthProperty().bind(scene.widthProperty());
+
+		SplitPane spMain = new SplitPane();
+		spMain.setOrientation(Orientation.VERTICAL);
+
+        SplitPane spCentre = initialiseSplitPane(spMethodInfo);
+
+        initialiseTextAreaLog(textAreaHeight);
+
+        checkIfHotSpotLogFileIsChosen();
+
+        setupSpMain(spMain, spCentre);
+
+		HBox hboxBottom = new HBox();
+
+        initialiseHboxBottom(statusBarHeight, hboxBottom);
+
+        initialiseBorderPane(borderPane, hboxTop, spMain, hboxBottom);
+
+        showStage(stage, scene);
+
+		int refresh = 1000; // ms
+
+		final Duration oneFrameAmt = Duration.millis(refresh);
+
+        final KeyFrame oneFrame = initialiseKeyFrame(oneFrameAmt);
+
+        TimelineBuilder.create().cycleCount(Animation.INDEFINITE).keyFrames(oneFrame).build().play();
+
+		updateButtons();
+	}
+
+    private void initialiseAllButtons() {
+        btnChooseWatchFile = new Button("Open Log");
+        initialiseBtnChooseWatchFileWithOnActionEventHandler(btnChooseWatchFile);
+
+        btnStartWatching = new Button("Start");
+        initialiseBtnStartWatchingWithOnActionEventHandler();
+
+        btnStopWatching = new Button("Stop");
+        initialiseBtnStopWatchingWithOnActionEventHandler();
 
 		btnSandbox = new Button("Sandbox");
 		btnSandbox.setOnAction(new EventHandler<ActionEvent>()
@@ -444,125 +346,15 @@
 				openSandbox();
 			}
 		});
-
-		btnErrorLog = new Button("Errors (0)");
-		btnErrorLog.setOnAction(new EventHandler<ActionEvent>()
-		{
-			@Override
-			public void handle(ActionEvent e)
-			{
-				openTextViewer("Error Log", errorLog.toString(), false);
-			}
-		});
-
-		btnErrorLog.setStyle("-fx-padding: 2 6;");
-
-		lblHeap = new Label();
->>>>>>> 87bd797e
-
-		int menuBarHeight = 40;
-		int textAreaHeight = 100;
-		int statusBarHeight = 25;
-
-<<<<<<< HEAD
-        HBox hboxTop = initialiseHboxTop(btnChooseWatchFile, menuBarHeight);
-
-        memberAttrList = FXCollections.observableArrayList();
-=======
-		HBox hboxTop = new HBox();
-
-		hboxTop.setPadding(new Insets(10));
-		hboxTop.setPrefHeight(menuBarHeight);
-		hboxTop.setSpacing(10);
-		hboxTop.getChildren().add(btnSandbox);
-		hboxTop.getChildren().add(btnChooseWatchFile);
-		hboxTop.getChildren().add(btnStartWatching);
-		hboxTop.getChildren().add(btnStopWatching);
-		hboxTop.getChildren().add(btnConfigure);
-		hboxTop.getChildren().add(btnTimeLine);
-		hboxTop.getChildren().add(btnStats);
-		hboxTop.getChildren().add(btnHisto);
-		hboxTop.getChildren().add(btnTopList);
-		hboxTop.getChildren().add(btnCodeCache);
-		hboxTop.getChildren().add(btnTriView);
-		hboxTop.getChildren().add(btnSuggest);
-
-		memberAttrList = FXCollections.observableArrayList();
->>>>>>> 87bd797e
-		attributeTableView = TableUtil.buildTableMemberAttributes(memberAttrList);
-		attributeTableView.setPlaceholder(new Text("Select a JIT-compiled class member to view compilation attributes."));
-
-		SplitPane spMethodInfo = new SplitPane();
-		spMethodInfo.setOrientation(Orientation.VERTICAL);
-
-		classMemberList = new ClassMemberList(this, getConfig());
-
-        classTree = new ClassTree(this, getConfig());
-        classTree.prefWidthProperty().bind(scene.widthProperty());
-
-        spMethodInfo.getItems().add(classMemberList);
-		spMethodInfo.getItems().add(attributeTableView);
-
-		classMemberList.prefHeightProperty().bind(scene.heightProperty());
-		attributeTableView.prefHeightProperty().bind(scene.heightProperty());
-
-		classTree = new ClassTree(this, getConfig());
-		classTree.prefWidthProperty().bind(scene.widthProperty());
-
-		SplitPane spMain = new SplitPane();
-		spMain.setOrientation(Orientation.VERTICAL);
-
-        SplitPane spCentre = initialiseSplitPane(spMethodInfo);
-
-        initialiseTextAreaLog(textAreaHeight);
-
-        checkIfHotSpotLogFileIsChosen();
-
-        setupSpMain(spMain, spCentre);
-
-		HBox hboxBottom = new HBox();
-
-<<<<<<< HEAD
-        initialiseHboxBottom(statusBarHeight, hboxBottom);
-=======
-		hboxBottom.setPadding(new Insets(4));
-		hboxBottom.setPrefHeight(statusBarHeight);
-		hboxBottom.setSpacing(4);
-		hboxBottom.getChildren().add(lblHeap);
-		hboxBottom.getChildren().add(btnErrorLog);
->>>>>>> 87bd797e
-
-        initialiseBorderPane(borderPane, hboxTop, spMain, hboxBottom);
-
-        showStage(stage, scene);
-
-		int refresh = 1000; // ms
-
-		final Duration oneFrameAmt = Duration.millis(refresh);
-
-        final KeyFrame oneFrame = initialiseKeyFrame(oneFrameAmt);
-
-        TimelineBuilder.create().cycleCount(Animation.INDEFINITE).keyFrames(oneFrame).build().play();
-
-		updateButtons();
-	}
-
-    private void initialiseAllButtons() {
-        btnChooseWatchFile = new Button("Open Log");
-        initialiseBtnChooseWatchFileWithOnActionEventHandler(btnChooseWatchFile);
-
-        btnStartWatching = new Button("Start");
-        initialiseBtnStartWatchingWithOnActionEventHandler();
-
-        btnStopWatching = new Button("Stop");
-        initialiseBtnStopWatchingWithOnActionEventHandler();
-
         btnConfigure = new Button("Config");
         initialiseBtnConfigureWithOnActionEventHandler();
 
         btnTimeLine = new Button("Chart");
         initialiseBtnTimeLineWithOnActionEventHandler();
 
+		btnErrorLog.setStyle("-fx-padding: 2 6;");
+
+		lblHeap = new Label();
         btnStats = new Button("Stats");
         initialiseBtnStatsWithOnActionEventHandler();
 
@@ -618,8 +410,9 @@
     private void initialiseHboxBottom(int statusBarHeight, HBox hboxBottom) {
         hboxBottom.setPadding(new Insets(4));
         hboxBottom.setPrefHeight(statusBarHeight);
-        hboxBottom.setSpacing(0);
+        hboxBottom.setSpacing(4);
         hboxBottom.getChildren().add(lblHeap);
+        hboxBottom.getChildren().add(btnErrorLog);
     }
 
     private void initialiseTextAreaLog(int textAreaHeight) {
@@ -636,6 +429,8 @@
         hboxTop.setPadding(new Insets(10));
         hboxTop.setPrefHeight(menuBarHeight);
         hboxTop.setSpacing(10);
+
+        hboxTop.getChildren().add(btnSandbox);
         hboxTop.getChildren().add(btnChooseWatchFile);
         hboxTop.getChildren().add(btnStartWatching);
         hboxTop.getChildren().add(btnStopWatching);
@@ -814,7 +609,7 @@
                 stopWatching();
             }
         });
-    }
+        }
 
     private void initialiseBtnStartWatchingWithOnActionEventHandler() {
         btnStartWatching.setOnAction(new EventHandler<ActionEvent>() {
