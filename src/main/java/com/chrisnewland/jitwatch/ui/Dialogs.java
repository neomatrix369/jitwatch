--- conflicted
+++ resolved
@@ -70,15 +70,11 @@
 	{
 		VBox vBox = new VBox();
 		vBox.setAlignment(Pos.CENTER);
-		vBox.setSpacing(10);
-		vBox.setPadding(new Insets(10));
+		vBox.setSpacing(TEN_SPACES);
+		vBox.setPadding(new Insets(TEN_FOR_TOP_RIGHT_BOTTOM_LEFT));
 
-<<<<<<< HEAD
 		Scene scene = new Scene(vBox, SCENE_WIDTH, SCENE_HEIGHT);
-=======
-		Scene scene = new Scene(vBox, 640, 80);
->>>>>>> 5e66f6c8
-
+		
 		final Dialog dialog = new Dialog(title, owner, scene);
 
 		Button btnYes = new Button("Yes");
@@ -109,8 +105,8 @@
 
 		HBox hBox = new HBox();
 		hBox.setAlignment(Pos.CENTER);
-		hBox.setSpacing(10);
-		hBox.setPadding(new Insets(10));
+		hBox.setSpacing(TEN_SPACES);
+		hBox.setPadding(new Insets(TEN_FOR_TOP_RIGHT_BOTTOM_LEFT));
 
 		hBox.getChildren().addAll(btnYes, btnNo);
 
