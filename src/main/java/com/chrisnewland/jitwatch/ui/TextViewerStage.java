/*
 * Copyright (c) 2013, 2014 Chris Newland.
 * Licensed under https://github.com/AdoptOpenJDK/jitwatch/blob/master/LICENSE-BSD
 * Instructions: https://github.com/AdoptOpenJDK/jitwatch/wiki
 */
package com.chrisnewland.jitwatch.ui;

import java.util.ArrayList;
import java.util.List;

import com.chrisnewland.jitwatch.util.StringUtil;
import static com.chrisnewland.jitwatch.core.JITWatchConstants.*;

import javafx.event.EventHandler;
import javafx.scene.control.Label;
import javafx.stage.WindowEvent;

public class TextViewerStage extends AbstractTextViewerStage
{
<<<<<<< HEAD
	// make this a TextFlow in Java8
	public TextViewerStage(final JITWatchUI parent, String title, String inSource, boolean showLineNumbers)
=======
	public TextViewerStage(final JITWatchUI parent, String title, String source, boolean showLineNumbers)
>>>>>>> b1079477
	{
		super(parent, title);

        String source = inSource;
		setOnCloseRequest(new EventHandler<WindowEvent>()
		{
			@Override
			public void handle(WindowEvent arg0)
			{
				parent.handleStageClosed(TextViewerStage.this);
			}
		});

		if (source == null)
		{
			source = "Empty";
		}

		source = source.replace("\t", "    "); // 4 spaces

		String[] lines = source.split(S_NEWLINE);

		int maxLineLength = 0;

		int maxWidth = Integer.toString(lines.length).length();

		List<Label> labels = new ArrayList<>();
				
		for (int i = 0; i < lines.length; i++)
		{
			String row = lines[i];

			if (showLineNumbers)
			{
				lines[i] = StringUtil.padLeft(i + 1, maxWidth) + S_DOUBLE_SPACE + row;
			}

			int rowLen = row.length();

			if (rowLen > maxLineLength)
			{
				maxLineLength = rowLen;
			}

			Label lblLine = new Label(lines[i]);

			labels.add(lblLine);
		}
		
		setContent(labels, maxLineLength);
	}
}<|MERGE_RESOLUTION|>--- conflicted
+++ resolved
@@ -17,12 +17,8 @@
 
 public class TextViewerStage extends AbstractTextViewerStage
 {
-<<<<<<< HEAD
 	// make this a TextFlow in Java8
 	public TextViewerStage(final JITWatchUI parent, String title, String inSource, boolean showLineNumbers)
-=======
-	public TextViewerStage(final JITWatchUI parent, String title, String source, boolean showLineNumbers)
->>>>>>> b1079477
 	{
 		super(parent, title);
 
