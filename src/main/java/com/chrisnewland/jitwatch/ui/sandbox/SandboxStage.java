--- conflicted
+++ resolved
@@ -336,25 +336,7 @@
 
 			cp.add(CompilationUtil.SANDBOX_CLASS_DIR.toString());
 
-<<<<<<< HEAD
             List<String> options = setupListOfOptions();
-=======
-			List<String> options = new ArrayList<>();
-			options.add("-XX:+UnlockDiagnosticVMOptions");
-			options.add("-XX:+TraceClassLoading");
-			options.add("-XX:+LogCompilation");
-			options.add("-XX:LogFile=live.log");
-
-			if (hsdisAvailable)
-			{
-				options.add("-XX:+PrintAssembly");
-				
-				if (intelMode)
-				{
-					options.add("-XX:PrintAssemblyOptions=intel");
-				}
-			}
->>>>>>> 666afe9c
 
 			log("Executing: " + fqNameLoad);
 			log("VM options: " + listToString(options));
@@ -434,7 +416,13 @@
         if (hsdisAvailable)
         {
             options.add("-XX:+PrintAssembly");
+
+            if (intelMode)
+            {
+                options.add("-XX:PrintAssemblyOptions=intel");
+            }
         }
+
         return options;
     }
 
