--- conflicted
+++ resolved
@@ -61,13 +61,10 @@
 	private ILogParser logParser;
 	private IStageAccessProxy accessProxy;
 	
-<<<<<<< HEAD
 	private static final boolean HSDIS_AVAILABLE = DisassemblyUtil.isDisassemblerAvailable();
-=======
 	private boolean intelMode = false;
 
 	private static final boolean hsdisAvailable = DisassemblyUtil.isDisassemblerAvailable();
->>>>>>> 666afe9c
 
 	public SandboxStage(final IStageCloseListener closeListener, IStageAccessProxy proxy, ILogParser parser)
 	{
@@ -373,12 +370,8 @@
 			options.add("-XX:+LogCompilation");
 			options.add("-XX:LogFile=live.log");
 
-<<<<<<< HEAD
 
 			if (HSDIS_AVAILABLE)
-=======
-			if (hsdisAvailable)
->>>>>>> 666afe9c
 			{
 				options.add("-XX:+PrintAssembly");
 				
