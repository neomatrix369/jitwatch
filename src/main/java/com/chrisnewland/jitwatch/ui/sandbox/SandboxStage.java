/*
 * Copyright (c) 2013, 2014 Chris Newland.
 * Licensed under https://github.com/AdoptOpenJDK/jitwatch/blob/master/LICENSE-BSD
 * Instructions: https://github.com/AdoptOpenJDK/jitwatch/wiki
 */
package com.chrisnewland.jitwatch.ui.sandbox;

import java.util.ArrayList;
import java.util.List;

import org.slf4j.Logger;
import org.slf4j.LoggerFactory;

import static com.chrisnewland.jitwatch.core.JITWatchConstants.*;

import com.chrisnewland.jitwatch.core.ILogParser;
import com.chrisnewland.jitwatch.model.IMetaMember;
import com.chrisnewland.jitwatch.sandbox.Sandbox;
import com.chrisnewland.jitwatch.ui.Dialogs;
import com.chrisnewland.jitwatch.ui.IStageAccessProxy;
import com.chrisnewland.jitwatch.ui.IStageCloseListener;
import com.chrisnewland.jitwatch.ui.JITWatchUI;
import com.chrisnewland.jitwatch.ui.StageManager;
import com.chrisnewland.jitwatch.ui.Dialogs.Response;
import com.chrisnewland.jitwatch.util.DisassemblyUtil;

import javafx.application.Platform;
import javafx.event.ActionEvent;
import javafx.event.EventHandler;
import javafx.geometry.Insets;
import javafx.geometry.Orientation;
import javafx.scene.Scene;
import javafx.scene.control.Button;
import javafx.scene.control.SplitPane;
import javafx.scene.control.TextArea;
import javafx.scene.layout.HBox;
import javafx.stage.Stage;
import javafx.stage.WindowEvent;

public class SandboxStage extends Stage implements ISandboxStage, IStageCloseListener
{
	private static final Logger logger = LoggerFactory.getLogger(SandboxStage.class);

	private List<EditorPane> editorPanes = new ArrayList<>();

	private TextArea taLog;

	private IStageAccessProxy accessProxy;

	private Sandbox sandbox;

	private SplitPane splitEditorPanes;
	
	private Button btnSandboxConfig;
	
	private SandboxConfigStage sandboxConfigStage;
	
	private StageManager stageManager = new StageManager();

	public SandboxStage(final IStageCloseListener closeListener, IStageAccessProxy proxy, final ILogParser parser)
	{
		this.accessProxy = proxy;

		sandbox = new Sandbox(parser, this);

		setTitle("JIT Sandbox");

		Button btnRun = new Button("Run");
		btnRun.setOnAction(new EventHandler<ActionEvent>()
		{
			@Override
			public void handle(ActionEvent e)
			{
				saveUnsavedEditors();

				new Thread(new Runnable()
				{
					@Override
					public void run()
					{
						runSandbox();
					}
				}).start();
			}
		});

		splitEditorPanes = new SplitPane();
		splitEditorPanes.setOrientation(Orientation.HORIZONTAL);

		SplitPane splitVertical = new SplitPane();
		splitVertical.setOrientation(Orientation.VERTICAL);

		taLog = new TextArea();

		String style = "-fx-font-family:monospace; -fx-font-size:12px; -fx-background-color:white;";

		taLog.setStyle(style);

		Button btnNewEditor = new Button("New Editor");
		btnNewEditor.setOnAction(new EventHandler<ActionEvent>()
		{
			@Override
			public void handle(ActionEvent e)
			{
				addEditor(null);
			}
		});
		
		btnSandboxConfig = new Button("Configure Sandbox");
		btnSandboxConfig.setOnAction(new EventHandler<ActionEvent>()
		{
			@Override
			public void handle(ActionEvent e)
			{
				sandboxConfigStage = new SandboxConfigStage(SandboxStage.this, parser.getConfig());
				
				stageManager.add(sandboxConfigStage);
				
				sandboxConfigStage.show();

				btnSandboxConfig.setDisable(true);
			}
		});

		Button btnResetSandbox = new Button("Reset Sandbox");
		btnResetSandbox.setOnAction(new EventHandler<ActionEvent>()
		{
			@Override
			public void handle(ActionEvent e)
			{
				Response resp = Dialogs.showYesNoDialog(SandboxStage.this, "Reset Sandbox?",
						"Delete all modified Sandbox sources and classes?");

				if (resp == Response.YES)
				{
					sandbox.reset();
					loadDefaultEditors();
				}
			}
		});

		HBox hBoxTools = new HBox();

		hBoxTools.setSpacing(10);
		hBoxTools.setPadding(new Insets(10));

		hBoxTools.getChildren().add(btnRun);
		hBoxTools.getChildren().add(btnNewEditor);
		hBoxTools.getChildren().add(btnSandboxConfig);
		hBoxTools.getChildren().add(btnResetSandbox);

		splitVertical.getItems().add(hBoxTools);
		splitVertical.getItems().add(splitEditorPanes);
		splitVertical.getItems().add(taLog);

		splitVertical.setDividerPositions(0.1, 0.7, 0.2);

		log("Sandbox ready");
		log("HotSpot disassembler (hsdis) available: " + DisassemblyUtil.isDisassemblerAvailable());

		Scene scene = new Scene(splitVertical, JITWatchUI.WINDOW_WIDTH, JITWatchUI.WINDOW_HEIGHT);

		setScene(scene);

		setOnCloseRequest(new EventHandler<WindowEvent>()
		{
			@Override
			public void handle(WindowEvent arg0)
			{
				stageManager.closeAll();
				closeListener.handleStageClosed(SandboxStage.this);
			}
		});

		loadDefaultEditors();
	}

	private void loadDefaultEditors()
	{
		editorPanes.clear();
		splitEditorPanes.getItems().clear();
		
		addEditor("SandboxTest.java");
		addEditor("SandboxTestLoad.java");
	}

	private void addEditor(String filename)
	{
		EditorPane editor = new EditorPane(this);

		if (filename != null)
		{
			editor.loadSource(Sandbox.SANDBOX_SOURCE_DIR.toFile(), filename);
		}

		editorPanes.add(editor);
		splitEditorPanes.getItems().add(editor);
		setEditorDividers();
	}

	private void setEditorDividers()
	{
		Platform.runLater(new Runnable()
		{
			@Override
			public void run()
			{
				int editorCount = editorPanes.size();

				double widthFraction = 1.0 / editorCount;
				double dividerPos = widthFraction;

				for (int i = 0; i < editorCount - 1; i++)
				{
					splitEditorPanes.setDividerPosition(i, dividerPos);
					dividerPos += widthFraction;
				}
			}
		});
	}

	private void saveUnsavedEditors()
	{
		for (EditorPane editor : editorPanes)
		{
			editor.promptSave();
		}
	}

	private void runSandbox()
	{
		try
		{
            platformRunLaterSetEmptyText();

<<<<<<< HEAD
            String source = taSource.getText();
			String load = taLoad.getText();

			String sourcePackage = getPackageFromSource(source);
			String loadPackage = getPackageFromSource(load);

			String sourceClass = getClassFromSource(source);
			String loadClass = getClassFromSource(load);

            StringBuilder fqNameSourceBuilder = buildFqSource(sourcePackage, sourceClass);
			StringBuilder fqNameLoadBuilder = buildFqSource(loadPackage, loadClass);

			String fqNameSource = fqNameSourceBuilder.toString();
			String fqNameLoad = fqNameLoadBuilder.toString();

			log("Writing source file: " + fqNameSource);
			File sourceFile = CompilationUtil.writeSource(fqNameSource, source);

			log("Writing load file: " + fqNameLoad);
			File loadFile = CompilationUtil.writeSource(fqNameLoad, load);

            compileFiles(sourceFile, loadFile);

            List<String> cp = new ArrayList<>();

			cp.add(CompilationUtil.SANDBOX_CLASS_DIR.toString());

            List<String> options = setupListOfOptions();

			log("Executing: " + fqNameLoad);
			log("VM options: " + listToString(options));

			boolean success = ExecutionUtil.execute(fqNameLoad, cp, options);

			log("Success: " + success);

			File logFile = new File("live.log");

			List<String> sourceLocations = new ArrayList<>();
			List<String> classLocations = new ArrayList<>();

			sourceLocations.add(CompilationUtil.SANDBOX_SOURCE_DIR.toString());
			classLocations.add(CompilationUtil.SANDBOX_CLASS_DIR.toString());

			JITWatchConfig config = new JITWatchConfig();
			config.setSourceLocations(sourceLocations);
			config.setClassLocations(classLocations);
			
			logParser.reset();

			logParser.setConfig(config);

			logParser.readLogFile(logFile);

			log("Parsing complete");

			IReadOnlyJITDataModel model = logParser.getModel();

			log("Looking up class: " + fqNameSource);

			MetaClass metaClass = model.getPackageManager().getMetaClass(fqNameSource);

            final IMetaMember member = processCompiledMemberList(metaClass, null);

			log("Launching TriView for " + member);

            platformRunLaterAccessProxy(member);
        }
		catch (IOException ioe)
=======
			List<String> sources = new ArrayList<>();

			for (EditorPane editor : editorPanes)
			{
				if (editor.getSource().length() > 0)
				{
					sources.add(editor.getSource());
				}
			}

			if (sources.size() > 0)
			{
				sandbox.runSandbox(sources);
			}
			else
			{
				log("All editors are empty");
			}
		}
		catch (Exception e)
>>>>>>> 9cfb46da
		{
			logger.error("Sandbox failure", e);
		}
	}

<<<<<<< HEAD
    private void compileFiles(File sourceFile, File loadFile) throws IOException {
        List<File> toCompile = new ArrayList<>();
        toCompile.add(sourceFile);
        toCompile.add(loadFile);

        log("Compiling: " + listToString(toCompile));
        CompilationUtil.compile(toCompile);
    }

    private StringBuilder buildFqSource(String inPackage, String inClass) {
        StringBuilder fqSourceBuilder = new StringBuilder();

        if (inPackage.length() > 0)
        {
            fqSourceBuilder.append(inPackage).append(S_DOT);
        }

        fqSourceBuilder.append(inClass);
        return fqSourceBuilder;
    }

    private List<String> setupListOfOptions() {
        List<String> options = new ArrayList<>();
        options.add("-XX:+UnlockDiagnosticVMOptions");
        options.add("-XX:+TraceClassLoading");
        options.add("-XX:+LogCompilation");
        options.add("-XX:LogFile=live.log");

        if (hsdisAvailable)
        {
            options.add("-XX:+PrintAssembly");

            if (intelMode)
            {
                options.add("-XX:PrintAssemblyOptions=intel");
            }
        }

        return options;
    }

    private IMetaMember processCompiledMemberList(MetaClass metaClass, IMetaMember inFirstCompiled) {
        IMetaMember firstCompiled = inFirstCompiled;
        if (metaClass != null)
        {
            log("Found: " + metaClass.getFullyQualifiedName());

            log("looking for compiled members");

            // select first compiled member if any
            List<IMetaMember> memberList = metaClass.getMetaMembers();

            for (IMetaMember mm : memberList)
            {
                if (mm.isCompiled())
                {
                    firstCompiled = mm;
                    break;
                }
            }
        }
        return firstCompiled;
    }

    private void platformRunLaterAccessProxy(final IMetaMember member) {
        Platform.runLater(new Runnable()
        {
            @Override
            public void run()
            {
                accessProxy.openTriView(member, true);
            }
        });
    }

    private void platformRunLaterSetEmptyText() {
        Platform.runLater(new Runnable()
        {
            @Override
            public void run()
            {
                taLog.setText(S_EMPTY);
            }
        });
    }

    private String listToString(List<?> list)
=======
	void editorClosed(EditorPane editor)
>>>>>>> 9cfb46da
	{
		editorPanes.remove(editor);
		splitEditorPanes.getItems().remove(editor);
		setEditorDividers();
	}

	@Override
	public void log(final String text)
	{
		Platform.runLater(new Runnable()
		{
			@Override
			public void run()
			{
				taLog.appendText(text + S_NEWLINE);
			}
		});
	}

	@Override
	public void openTriView(final IMetaMember member)
	{
		log("Launching TriView for " + member);

		Platform.runLater(new Runnable()
		{
			@Override
			public void run()
			{
				accessProxy.openTriView(member, true);
			}
		});
	}

	@Override
	public void showError(final String error)
	{
		Platform.runLater(new Runnable()
		{
			@Override
			public void run()
			{
				accessProxy.openTextViewer("Error", error, false, false);
			}
		});
	}

	@Override
	public void handleStageClosed(Stage stage)
	{
		stageManager.remove(stage);
		
		if (stage instanceof SandboxConfigStage)
		{
			btnSandboxConfig.setDisable(false);
		}
	}
}<|MERGE_RESOLUTION|>--- conflicted
+++ resolved
@@ -231,79 +231,15 @@
 	{
 		try
 		{
-            platformRunLaterSetEmptyText();
-
-<<<<<<< HEAD
-            String source = taSource.getText();
-			String load = taLoad.getText();
-
-			String sourcePackage = getPackageFromSource(source);
-			String loadPackage = getPackageFromSource(load);
-
-			String sourceClass = getClassFromSource(source);
-			String loadClass = getClassFromSource(load);
-
-            StringBuilder fqNameSourceBuilder = buildFqSource(sourcePackage, sourceClass);
-			StringBuilder fqNameLoadBuilder = buildFqSource(loadPackage, loadClass);
-
-			String fqNameSource = fqNameSourceBuilder.toString();
-			String fqNameLoad = fqNameLoadBuilder.toString();
-
-			log("Writing source file: " + fqNameSource);
-			File sourceFile = CompilationUtil.writeSource(fqNameSource, source);
-
-			log("Writing load file: " + fqNameLoad);
-			File loadFile = CompilationUtil.writeSource(fqNameLoad, load);
-
-            compileFiles(sourceFile, loadFile);
-
-            List<String> cp = new ArrayList<>();
-
-			cp.add(CompilationUtil.SANDBOX_CLASS_DIR.toString());
-
-            List<String> options = setupListOfOptions();
-
-			log("Executing: " + fqNameLoad);
-			log("VM options: " + listToString(options));
-
-			boolean success = ExecutionUtil.execute(fqNameLoad, cp, options);
-
-			log("Success: " + success);
-
-			File logFile = new File("live.log");
-
-			List<String> sourceLocations = new ArrayList<>();
-			List<String> classLocations = new ArrayList<>();
-
-			sourceLocations.add(CompilationUtil.SANDBOX_SOURCE_DIR.toString());
-			classLocations.add(CompilationUtil.SANDBOX_CLASS_DIR.toString());
-
-			JITWatchConfig config = new JITWatchConfig();
-			config.setSourceLocations(sourceLocations);
-			config.setClassLocations(classLocations);
-			
-			logParser.reset();
-
-			logParser.setConfig(config);
-
-			logParser.readLogFile(logFile);
-
-			log("Parsing complete");
-
-			IReadOnlyJITDataModel model = logParser.getModel();
-
-			log("Looking up class: " + fqNameSource);
-
-			MetaClass metaClass = model.getPackageManager().getMetaClass(fqNameSource);
-
-            final IMetaMember member = processCompiledMemberList(metaClass, null);
-
-			log("Launching TriView for " + member);
-
-            platformRunLaterAccessProxy(member);
-        }
-		catch (IOException ioe)
-=======
+			Platform.runLater(new Runnable()
+			{
+				@Override
+				public void run()
+				{
+					taLog.setText(S_EMPTY);
+				}
+			});
+
 			List<String> sources = new ArrayList<>();
 
 			for (EditorPane editor : editorPanes)
@@ -324,103 +260,12 @@
 			}
 		}
 		catch (Exception e)
->>>>>>> 9cfb46da
 		{
 			logger.error("Sandbox failure", e);
 		}
 	}
 
-<<<<<<< HEAD
-    private void compileFiles(File sourceFile, File loadFile) throws IOException {
-        List<File> toCompile = new ArrayList<>();
-        toCompile.add(sourceFile);
-        toCompile.add(loadFile);
-
-        log("Compiling: " + listToString(toCompile));
-        CompilationUtil.compile(toCompile);
-    }
-
-    private StringBuilder buildFqSource(String inPackage, String inClass) {
-        StringBuilder fqSourceBuilder = new StringBuilder();
-
-        if (inPackage.length() > 0)
-        {
-            fqSourceBuilder.append(inPackage).append(S_DOT);
-        }
-
-        fqSourceBuilder.append(inClass);
-        return fqSourceBuilder;
-    }
-
-    private List<String> setupListOfOptions() {
-        List<String> options = new ArrayList<>();
-        options.add("-XX:+UnlockDiagnosticVMOptions");
-        options.add("-XX:+TraceClassLoading");
-        options.add("-XX:+LogCompilation");
-        options.add("-XX:LogFile=live.log");
-
-        if (hsdisAvailable)
-        {
-            options.add("-XX:+PrintAssembly");
-
-            if (intelMode)
-            {
-                options.add("-XX:PrintAssemblyOptions=intel");
-            }
-        }
-
-        return options;
-    }
-
-    private IMetaMember processCompiledMemberList(MetaClass metaClass, IMetaMember inFirstCompiled) {
-        IMetaMember firstCompiled = inFirstCompiled;
-        if (metaClass != null)
-        {
-            log("Found: " + metaClass.getFullyQualifiedName());
-
-            log("looking for compiled members");
-
-            // select first compiled member if any
-            List<IMetaMember> memberList = metaClass.getMetaMembers();
-
-            for (IMetaMember mm : memberList)
-            {
-                if (mm.isCompiled())
-                {
-                    firstCompiled = mm;
-                    break;
-                }
-            }
-        }
-        return firstCompiled;
-    }
-
-    private void platformRunLaterAccessProxy(final IMetaMember member) {
-        Platform.runLater(new Runnable()
-        {
-            @Override
-            public void run()
-            {
-                accessProxy.openTriView(member, true);
-            }
-        });
-    }
-
-    private void platformRunLaterSetEmptyText() {
-        Platform.runLater(new Runnable()
-        {
-            @Override
-            public void run()
-            {
-                taLog.setText(S_EMPTY);
-            }
-        });
-    }
-
-    private String listToString(List<?> list)
-=======
 	void editorClosed(EditorPane editor)
->>>>>>> 9cfb46da
 	{
 		editorPanes.remove(editor);
 		splitEditorPanes.getItems().remove(editor);
