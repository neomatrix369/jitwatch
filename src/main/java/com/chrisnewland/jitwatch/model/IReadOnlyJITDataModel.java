--- conflicted
+++ resolved
@@ -7,19 +7,18 @@
 
 import java.util.List;
 
+import com.chrisnewland.jitwatch.core.JITEvent;
+import com.chrisnewland.jitwatch.core.JITStats;
+
 public interface IReadOnlyJITDataModel
 {
     PackageManager getPackageManager();
 
     JITStats getJITStats();
 
-<<<<<<< HEAD
-	public List<JITEvent> getEventListCopy();
-=======
     List<JITEvent> getEventListCopy();
 
     List<Tag> getCodeCacheTags();
->>>>>>> ba9368ad
 
     String getVmVersionRelease();
 }