--- conflicted
+++ resolved
@@ -5,13 +5,10 @@
  */
 package com.chrisnewland.jitwatch.model;
 
-<<<<<<< HEAD
+import java.util.List;
+
 import com.chrisnewland.jitwatch.core.JITEvent;
 import com.chrisnewland.jitwatch.core.JITStats;
-
-=======
->>>>>>> 63252fd8
-import java.util.List;
 
 public interface IReadOnlyJITDataModel
 {
@@ -19,16 +16,12 @@
 
 	JITStats getJITStats();
 
-<<<<<<< HEAD
 	// can we guarantee that IMetaMember will be created before
 	// journal entries are ready? Assume not so store in model
 	// instead of member
 	Journal getJournal(String id);
 
 	List<JITEvent> getEventListCopy();
-=======
-	public List<JITEvent> getEventListCopy();
->>>>>>> 63252fd8
 
 	List<Tag> getCodeCacheTags();
 	
