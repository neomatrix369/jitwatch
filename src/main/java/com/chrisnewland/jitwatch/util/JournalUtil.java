--- conflicted
+++ resolved
@@ -18,21 +18,11 @@
 import com.chrisnewland.jitwatch.model.LineAnnotation;
 import com.chrisnewland.jitwatch.model.Tag;
 import com.chrisnewland.jitwatch.model.Task;
-<<<<<<< HEAD
-import org.slf4j.Logger;
-import org.slf4j.LoggerFactory;
-
-public class JournalUtil
-{
-    private static final Logger logger = LoggerFactory.getLogger(JournalUtil.class);
-    public static Map<Integer, LineAnnotation> buildBytecodeAnnotations(Journal journal)
-=======
 import com.chrisnewland.jitwatch.model.bytecode.Instruction;
 
 public class JournalUtil
 {
 	public static Map<Integer, LineAnnotation> buildBytecodeAnnotations(Journal journal, List<Instruction> instructions)
->>>>>>> ba9368ad
 	{
 		Map<Integer, LineAnnotation> result = new HashMap<>();
 
@@ -42,6 +32,7 @@
 
 			Tag parsePhase = getParsePhase(journal);
 
+			//TODO fix for JDK8
 			if (parsePhase != null)
 			{
 				List<Tag> parseTags = parsePhase.getNamedChildren(TAG_PARSE);
@@ -266,11 +257,7 @@
 
 			if (count != 1)
 			{
-<<<<<<< HEAD
-                logger.info(String.format("Unexpected parse phase count: %d", count));
-=======
-				System.err.println("Unexpected parse phase count: " + count);
->>>>>>> ba9368ad
+				System.out.println("Unexpected parse phase count: " + count);
 			}
 			else
 			{
