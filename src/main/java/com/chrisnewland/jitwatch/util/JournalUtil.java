/*
 * Copyright (c) 2013, 2014 Chris Newland.
 * Licensed under https://github.com/AdoptOpenJDK/jitwatch/blob/master/LICENSE-BSD
 * Instructions: https://github.com/AdoptOpenJDK/jitwatch/wiki
 */
package com.chrisnewland.jitwatch.util;

import static com.chrisnewland.jitwatch.core.JITWatchConstants.*;

import java.util.HashMap;
import java.util.List;
import java.util.Map;

import javafx.scene.paint.Color;

import com.chrisnewland.jitwatch.model.CompilerName;
import com.chrisnewland.jitwatch.model.Journal;
import com.chrisnewland.jitwatch.model.LineAnnotation;
import com.chrisnewland.jitwatch.model.Tag;
import com.chrisnewland.jitwatch.model.Task;
import com.chrisnewland.jitwatch.model.bytecode.Instruction;

import org.slf4j.Logger;
import org.slf4j.LoggerFactory;

public final class JournalUtil
{
<<<<<<< HEAD
    /*
        Hide Utility Class Constructor
        Utility classes should not have a public or default constructor.
    */
    private JournalUtil() {
    }

	public static Map<Integer, LineAnnotation> buildBytecodeAnnotations(Journal journal)
=======
    private static final Logger logger = LoggerFactory.getLogger(JournalUtil.class);

	public static Map<Integer, LineAnnotation> buildBytecodeAnnotations(Journal journal, List<Instruction> instructions)
>>>>>>> b1079477
	{
		Map<Integer, LineAnnotation> result = new HashMap<>();

		if (journal != null)
		{
			CompilerName compilerName = getLastTaskCompiler(journal);

			Tag parsePhase = getParsePhase(journal);

			//TODO fix for JDK8
			if (parsePhase != null)
			{
				List<Tag> parseTags = parsePhase.getNamedChildren(TAG_PARSE);

				for (Tag parseTag : parseTags)
				{
					buildParseTagAnnotations(parseTag, result, instructions, compilerName);
				}
			}
		}

		return result;
	}

	private static Instruction getInstructionAtIndex(List<Instruction> instructions, int index)
	{
		Instruction found = null;

		for (Instruction instruction : instructions)
		{
			if (instruction.getOffset() == index)
			{
				found = instruction;
				break;
			}
		}

		return found;
	}

	private static void buildParseTagAnnotations(Tag parseTag, Map<Integer, LineAnnotation> result, List<Instruction> instructions,
			CompilerName compilerName)
	{
		List<Tag> children = parseTag.getChildren();

		int currentBytecode = -1;

		Map<String, String> methodAttrs = new HashMap<>();
		Map<String, String> callAttrs = new HashMap<>();

		boolean isC2 = false;

		if (compilerName == CompilerName.C2)
		{
			isC2 = true;
		}

		boolean inMethod = true;
		Instruction currentInstruction = null;

		for (Tag child : children)
		{
			String name = child.getName();
			Map<String, String> tagAttrs = child.getAttrs();

			switch (name)
			{
			case TAG_BC:
			{
				String bciAttr = tagAttrs.get(ATTR_BCI);
				String codeAttr = tagAttrs.get(ATTR_CODE);

				currentBytecode = Integer.parseInt(bciAttr);
				int code = Integer.parseInt(codeAttr);
				callAttrs.clear();

				currentInstruction = getInstructionAtIndex(instructions, currentBytecode);

				inMethod = false;

				if (currentInstruction != null)
				{
					int opcodeValue = currentInstruction.getOpcode().getValue();

					if (opcodeValue == code)
					{
						inMethod = true;
					}
				}
			}
				break;
			case TAG_CALL:
			{
				callAttrs.clear();
				callAttrs.putAll(tagAttrs);
			}
				break;
			case TAG_METHOD:
			{
				methodAttrs.clear();
				methodAttrs.putAll(tagAttrs);

				String nameAttr = methodAttrs.get(ATTR_NAME);

				inMethod = false;

				if (nameAttr != null && currentInstruction != null && currentInstruction.hasComment())
				{
					String comment = currentInstruction.getComment();

					inMethod = comment.contains(nameAttr);
				}

			}
				break;
			case TAG_INLINE_SUCCESS:
			{
				String reason = tagAttrs.get(ATTR_REASON);
				String annotationText = InlineUtil.buildInlineAnnotationText(true, reason, callAttrs, methodAttrs);
				if (inMethod || isC2)
				{
					result.put(currentBytecode, new LineAnnotation(annotationText, Color.GREEN));
				}
			}
				break;
			case TAG_INLINE_FAIL:
			{
				String reason = tagAttrs.get(ATTR_REASON);
				String annotationText = InlineUtil.buildInlineAnnotationText(false, reason, callAttrs, methodAttrs);
				if (inMethod || isC2)
				{
					result.put(currentBytecode, new LineAnnotation(annotationText, Color.RED));
				}
			}
				break;
			case TAG_BRANCH:
			{
				String count = tagAttrs.get(ATTR_BRANCH_COUNT);
				String taken = tagAttrs.get(ATTR_BRANCH_TAKEN);
				String notTaken = tagAttrs.get(ATTR_BRANCH_NOT_TAKEN);
				String prob = tagAttrs.get(ATTR_BRANCH_PROB);

				StringBuilder reason = new StringBuilder();

				if (count != null)
				{
					reason.append("Count: ").append(count).append("\n");
				}

				reason.append("Branch taken: ").append(taken).append("\nBranch not taken: ").append(notTaken);

				if (prob != null)
				{
					reason.append("\nProbability: ").append(prob);
				}

				if (!result.containsKey(currentBytecode))
				{
					if (inMethod || isC2)
					{
						result.put(currentBytecode, new LineAnnotation(reason.toString(), Color.BLUE));
					}
				}
			}
				break;
			case TAG_INTRINSIC:
			{
				StringBuilder reason = new StringBuilder();
				reason.append("Intrinsic: ").append(tagAttrs.get(ATTR_ID));

				if (inMethod || isC2)
				{
					result.put(currentBytecode, new LineAnnotation(reason.toString(), Color.GREEN));
				}
			}
				break;

            default:
                break;
			}
		}
	}

	public static Task getLastTask(Journal journal)
	{
		// find the latest task tag
		// this is the most recent compile task for the member
		Task lastTask = null;

		for (Tag tag : journal.getEntryList())
		{
			if (tag instanceof Task)
			{
				lastTask = (Task) tag;
			}
		}

		return lastTask;
	}

	public static CompilerName getLastTaskCompiler(Journal journal)
	{
		Task lastTask = getLastTask(journal);

		CompilerName compilerName = null;

		if (lastTask != null)
		{
			compilerName = lastTask.getCompiler();
		}

		return compilerName;
	}

	public static Tag getParsePhase(Journal journal)
	{
		Tag parsePhase = null;

		Task lastTask = getLastTask(journal);

		if (lastTask != null)
		{
			CompilerName compilerName = lastTask.getCompiler();

			String parseAttributeName = ATTR_PARSE;

			if (compilerName == CompilerName.C1)
			{
				parseAttributeName = ATTR_BUILDIR;
			}

			List<Tag> parsePhases = lastTask.getNamedChildrenWithAttribute(TAG_PHASE, ATTR_NAME, parseAttributeName);

			int count = parsePhases.size();

			if (count != 1)
			{
                logger.info("Unexpected parse phase count: {}", count);
			}
			else
			{
				parsePhase = parsePhases.get(0);
			}
		}

		return parsePhase;
	}
}<|MERGE_RESOLUTION|>--- conflicted
+++ resolved
@@ -25,20 +25,17 @@
 
 public final class JournalUtil
 {
-<<<<<<< HEAD
+    private static final Logger logger = LoggerFactory.getLogger(JournalUtil.class);
+
     /*
         Hide Utility Class Constructor
         Utility classes should not have a public or default constructor.
     */
+
     private JournalUtil() {
     }
 
-	public static Map<Integer, LineAnnotation> buildBytecodeAnnotations(Journal journal)
-=======
-    private static final Logger logger = LoggerFactory.getLogger(JournalUtil.class);
-
 	public static Map<Integer, LineAnnotation> buildBytecodeAnnotations(Journal journal, List<Instruction> instructions)
->>>>>>> b1079477
 	{
 		Map<Integer, LineAnnotation> result = new HashMap<>();
 
