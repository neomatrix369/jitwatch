--- conflicted
+++ resolved
@@ -1,14 +1,10 @@
 package com.chrisnewland.jitwatch.util;
+
+import static com.chrisnewland.jitwatch.core.JITWatchConstants.*;
 
 import java.util.Map;
 
-import static com.chrisnewland.jitwatch.core.JITWatchConstants.*;
-
-<<<<<<< HEAD
 public class InlineUtil
-=======
-public final class InlineUtil
->>>>>>> b1079477
 {
     /*
         Hide Utility Class Constructor
@@ -16,7 +12,7 @@
     */
     private InlineUtil() {
     }
-
+    
 	public static String buildInlineAnnotationText(boolean inlined, String reason, Map<String, String> callAttrs, Map<String, String> methodAttrs)
 	{
 		StringBuilder builder = new StringBuilder();
