--- conflicted
+++ resolved
@@ -1,30 +1,21 @@
 package com.chrisnewland.jitwatch.util;
-
-import org.slf4j.Logger;
-import org.slf4j.LoggerFactory;
 
 import java.io.BufferedReader;
 import java.io.IOException;
 import java.io.InputStreamReader;
-import java.net.MalformedURLException;
 import java.net.URL;
 
-public final class NetUtil
+public class NetUtil
 {
-<<<<<<< HEAD
+
     /*
         Hide Utility Class Constructor
         Utility classes should not have a public or default constructor.
     */
     private NetUtil() {
     }
-
+    
 	public static String fetchURL(String toFetch)
-=======
-    private static final Logger logger = LoggerFactory.getLogger(NetUtil.class);
-
-    public static String fetchURL(String toFetch)
->>>>>>> b1079477
 	{
 		StringBuilder builder = new StringBuilder();
 
@@ -43,11 +34,12 @@
 				builder.append(inputLine).append("\n");
 			}
 
-		} catch (MalformedURLException e) {
-            logger.error("{}", e);
-        } catch (IOException e) {
-            logger.error("{}", e);
-        } finally
+		}
+		catch (Exception e)
+		{
+			//e.printStackTrace();
+		}
+		finally
 		{
 			if (in != null)
 			{
