/*
 * Copyright (c) 2013, 2014 Chris Newland.
 * Licensed under https://github.com/AdoptOpenJDK/jitwatch/blob/master/LICENSE-BSD
 * Instructions: https://github.com/AdoptOpenJDK/jitwatch/wiki
 */
package com.chrisnewland.jitwatch.util;

import com.chrisnewland.jitwatch.model.*;
<<<<<<< HEAD
=======
import org.slf4j.Logger;
import org.slf4j.LoggerFactory;
>>>>>>> b1079477

import java.text.NumberFormat;
import java.text.ParseException;
import java.util.ArrayList;
import java.util.List;
import java.util.Locale;
import java.util.Map;
import java.util.regex.Matcher;
import java.util.regex.Pattern;

import static com.chrisnewland.jitwatch.core.JITWatchConstants.*;

public class ParseUtil
{
    private static final Logger logger = LoggerFactory.getLogger(ParseUtil.class);

	// class<SPACE>METHOD<SPACE>(PARAMS)RETURN
	private static final Pattern PATTERN_LOG_SIGNATURE = Pattern
			.compile("^([0-9\\p{L}\\.\\$_]+) ([0-9\\p{L}<>_\\$]+) (\\(.*\\))(.*)");

	private static final Pattern PATTERN_ASSEMBLY_SIGNATURE = Pattern.compile("^(.*)\\s'(.*)'\\s'(.*)'\\sin\\s'(.*)'");

	public static final String SQUARE_BRACKET_PAIR = "[]";
	public static final String CONSTRUCTOR_INIT = "<init>";

	public static final String NAME_SHORT = "short";
	public static final String NAME_CHARACTER = "char";
	public static final String NAME_BYTE = "byte";
	public static final String NAME_LONG = "long";
	public static final String NAME_DOUBLE = "double";
	public static final String NAME_BOOLEAN = "boolean";
	public static final String NAME_INTEGER = "int";
	public static final String NAME_FLOAT = "float";

	public static final char TYPE_SHORT = 'S';
	public static final char TYPE_CHARACTER = 'C';
	public static final char TYPE_BYTE = 'B';
	public static final char TYPE_VOID = 'V';
	public static final char TYPE_LONG = 'J';
	public static final char TYPE_DOUBLE = 'D';
	public static final char TYPE_BOOLEAN = 'Z';
	public static final char TYPE_INTEGER = 'I';
	public static final char TYPE_FLOAT = 'F';

    /*
        Hide Utility Class Constructor
        Utility classes should not have a public or default constructor.
    */
    private ParseUtil() {
    }

	public static long parseStamp(String stamp)
	{
		double number = parseLocaleSafeDouble(stamp);

		return (long) (number * 1000);
	}

	public static double parseLocaleSafeDouble(String str)
	{
		NumberFormat nf = NumberFormat.getInstance(Locale.getDefault());

		double result = 0;

		try
		{
			result = nf.parse(str).doubleValue();
		}
		catch (ParseException pe)
		{
            logger.error("{}", pe);
		}

		return result;
	}

	public static Class<?> getPrimitiveClass(char c)
	{
		switch (c)
		{
		case TYPE_SHORT:
			return Short.TYPE;
		case TYPE_CHARACTER:
			return Character.TYPE;
		case TYPE_BYTE:
			return Byte.TYPE;
		case TYPE_VOID:
			return Void.TYPE;
		case TYPE_LONG:
			return Long.TYPE;
		case TYPE_DOUBLE:
			return Double.TYPE;
		case TYPE_BOOLEAN:
			return Boolean.TYPE;
		case TYPE_INTEGER:
			return Integer.TYPE;
		case TYPE_FLOAT:
			return Float.TYPE;
		}

		throw new RuntimeException("Unknown class for " + c);
	}

	/*
	 * [C => char[] [[I => int[][] [Ljava.lang.Object; => java.lang.Object[]
	 */
	public static String expandParameterType(String name)
	{
		StringBuilder builder = new StringBuilder();

		int arrayDepth = 0;
		int pos = 0;

		outerloop: while (pos < name.length())
		{
			char c = name.charAt(pos);

			switch (c)
			{
			case C_OPEN_SQUARE_BRACKET:
				arrayDepth++;
				break;
			case TYPE_SHORT:
				builder.append(NAME_SHORT);
				break;
			case TYPE_CHARACTER:
				builder.append(NAME_CHARACTER);
				break;
			case TYPE_BYTE:
				builder.append(NAME_BYTE);
				break;
			case TYPE_LONG:
				builder.append(NAME_LONG);
				break;
			case TYPE_DOUBLE:
				builder.append(NAME_DOUBLE);
				break;
			case TYPE_BOOLEAN:
				builder.append(NAME_BOOLEAN);
				break;
			case TYPE_INTEGER:
				builder.append(NAME_INTEGER);
				break;
			case TYPE_FLOAT:
				builder.append(NAME_FLOAT);
				break;
			case C_SEMICOLON:
				break;
			default:
				if (name.charAt(pos) == C_OBJECT_REF && name.endsWith(S_SEMICOLON))
				{
					builder.append(name.substring(pos + 1, name.length() - 1));
				}
				else
				{
					builder.append(name.substring(pos));
				}
				break outerloop;
			}

			pos++;
		}

		for (int i = 0; i < arrayDepth; i++)
		{
			builder.append(SQUARE_BRACKET_PAIR);
		}

		return builder.toString();
	}

	public static String[] splitLogSignatureWithRegex(String logSignature)
	{
		Matcher matcher = PATTERN_LOG_SIGNATURE.matcher(logSignature);

		String[] parts = null;

		if (matcher.find())
		{
			String className = matcher.group(1);
			String methodName = matcher.group(2);
			String paramTypes = matcher.group(3).replace(S_OPEN_PARENTHESES, S_EMPTY).replace(S_CLOSE_PARENTHESES, S_EMPTY);
			String returnType = matcher.group(4);

			parts = new String[] { className, methodName, paramTypes, returnType };
		}

		return parts;
	}

	/*
	 * Parses a log file signature into a class name and java declaration-style
	 * method signature
	 * 
	 * @return String[] 0=className 1=methodSignature
	 */
	public static String[] parseLogSignature(String logSignature) throws Exception {
		String result[] = null;

		String[] parts = splitLogSignatureWithRegex(logSignature);

		if (parts != null)
		{
			String className = parts[0];
			String methodName = parts[1];
			String paramTypes = parts[2];
			String returnType = parts[3];

			Class<?>[] paramClasses = ParseUtil.getClassTypes(paramTypes);
			Class<?>[] returnClasses = ParseUtil.getClassTypes(returnType);

			Class<?> returnClass;

			if (returnClasses.length == 0)
			{
				returnClass = Void.class;
			}
			else
			{
				returnClass = returnClasses[0];
			}

			String signature = ParseUtil.buildMethodSignature(className, methodName, paramClasses, returnClass);

			result = new String[] { className, signature };
		}

		return result;
	}

	public static String buildMethodSignature(String className, String methodName, Class<?>[] paramTypes, Class<?> returnType)
	{
		StringBuilder builder = new StringBuilder();

		String rName = returnType.getName();
		rName = ParseUtil.expandParameterType(rName);

		if (CONSTRUCTOR_INIT.equals(methodName))
		{
			builder.append(className);
		}
		else
		{
			builder.append(rName).append(S_SPACE).append(className).append(C_DOT).append(methodName);
		}

		builder.append(S_OPEN_PARENTHESES);

		for (Class<?> c : paramTypes)
		{
			String cName = c.getName();
			cName = ParseUtil.expandParameterType(cName);

			builder.append(cName).append(C_COMMA);
		}

		if (paramTypes.length > 0)
		{
			builder.deleteCharAt(builder.length() - 1);
		}

		builder.append(S_CLOSE_PARENTHESES);

		String toMatch = builder.toString();

		return toMatch;
	}

	public static Class<?>[] getClassTypes(String types) throws Exception
	{
		List<Class<?>> classes = new ArrayList<Class<?>>();

		final int typeLen = types.length();

		if (typeLen > 0)
		{
			StringBuilder builder = new StringBuilder();

			try
			{
				int pos = 0;

				while (pos < types.length())
				{
					char c = types.charAt(pos);

					switch (c)
					{
					case C_OPEN_SQUARE_BRACKET:
						// Could be
						// [Ljava.lang.String; Object array
						// [I primitive array
						// [..[I multidimensional primitive array
						// [..[Ljava.lang.String multidimensional Object array
						builder.delete(0, builder.length());
						builder.append(c);
						pos++;
						c = types.charAt(pos);

						while (c == C_OPEN_SQUARE_BRACKET)
						{
							builder.append(c);
							pos++;
							c = types.charAt(pos);
						}

						if (c == C_OBJECT_REF)
						{
							// array of ref type
							while (pos < typeLen)
							{
								c = types.charAt(pos++);
								builder.append(c);

								if (c == C_SEMICOLON)
								{
									break;
								}
							}
						}
						else
						{
							// array of primitive
							builder.append(c);
							pos++;
						}

						Class<?> arrayClass = ClassUtil.loadClassWithoutInitialising(builder.toString());
						classes.add(arrayClass);
						builder.delete(0, builder.length());
						break;
					case C_OBJECT_REF:
						// ref type
						while (pos < typeLen)
						{
							pos++;
							c = types.charAt(pos);

							if (c == C_SEMICOLON)
							{
								pos++;
								break;
							}

							builder.append(c);
						}
						Class<?> refClass = ClassUtil.loadClassWithoutInitialising(builder.toString());
						classes.add(refClass);
						builder.delete(0, builder.length());
						break;
					default:
						// primitive
						Class<?> primitiveClass = ParseUtil.getPrimitiveClass(c);
						classes.add(primitiveClass);
						pos++;

					} // end switch

				} // end while

			}
			catch (ClassNotFoundException cnf)
			{
                logger.error("ClassNotFoundException: {}", cnf);
				throw new Exception("ClassNotFoundException: " + builder.toString());
			}
			catch (NoClassDefFoundError ncdf)
			{
                logger.error("NoClassDefFoundError: {}", ncdf);
                throw new Exception("NoClassDefFoundError: " + builder.toString());
			}
			catch (Exception ex)
			{
                logger.error("Exception: {}", ex);
                throw new Exception("Exception: " + ex.getMessage());
			}
			catch (Error err)
			{
                logger.error("Error: {}", err);
                throw new Exception("Error: " + err.getMessage());
			}

		} // end if empty

		return classes.toArray(new Class<?>[classes.size()]);
	}

	public static String findBestMatchForMemberSignature(IMetaMember member, List<String> lines)
	{
		int index = findBestLineMatchForMemberSignature(member, lines);

		String match = null;

		if (index > 0 && index < lines.size())
		{
			match = lines.get(index);
		}

		return match;
	}

	public static int findBestLineMatchForMemberSignature(IMetaMember member, List<String> lines)
	{
		String memberName = member.getMemberName();
		int modifier = member.getModifier();
		String returnTypeName = member.getReturnTypeName();
		String[] paramTypeNames = member.getParamTypeNames();

		int bestScoreLine = 0;
		int bestScore = 0;

		for (int i = 0; i < lines.size(); i++)
		{

			String line = lines.get(i);

			int score = 0;

			if (line.contains(memberName))
			{
				MemberSignatureParts msp = new MemberSignatureParts(line);

				if (!memberName.equals(msp.getMemberName()))
				{
					continue;
				}

				// modifiers matched
				if (msp.getModifier() != modifier)
				{
					continue;
				}

				List<String> mspParamTypes = msp.getParamTypes();

				if (mspParamTypes.size() != paramTypeNames.length)
				{
					continue;
				}

				int pos = 0;

				for (String memberParamType : paramTypeNames)
				{
					String mspParamType = msp.getParamTypes().get(pos++);

					if (compareTypeEquality(memberParamType, mspParamType, msp.getGenerics()))
					{
						score++;
					}
				}

				// return type matched
				if (compareTypeEquality(returnTypeName, msp.getReturnType(), msp.getGenerics()))
				{
					score++;
				}

				if (score > bestScore)
				{
					bestScoreLine = i;
					bestScore = score;
				}
			}
		}

		return bestScoreLine;
	}

	private static boolean compareTypeEquality(String memberTypeName, String mspTypeName, Map<String, String> genericsMap)
	{
		if (memberTypeName != null && memberTypeName.equals(mspTypeName))
		{
			return true;
		}
		else if (mspTypeName != null)
		{
			// Substitute generics to match with non-generic signature
			// public static <T extends java.lang.Object, U extends
			// java.lang.Object> T[] copyOf(U[], int, java.lang.Class<? extends
			// T[]>)";
			// U[] -> java.lang.Object[]
			String mspTypeNameWithoutArray = getParamTypeWithoutArrayBrackets(mspTypeName);
			String genericSubstitution = genericsMap.get(mspTypeNameWithoutArray);

			if (genericSubstitution != null)
			{
				mspTypeName = mspTypeName.replace(mspTypeNameWithoutArray, genericSubstitution);

				if (memberTypeName != null && memberTypeName.equals(mspTypeName))
				{
					return true;
				}
			}
		}

		return false;
	}

	public static String getParamTypeWithoutArrayBrackets(String paramType)
	{
		int bracketsIndex = paramType.indexOf(SQUARE_BRACKET_PAIR);

		if (bracketsIndex != -1)
		{
			return paramType.substring(0, bracketsIndex);
		}
		else
		{
			return paramType;
		}
	}

	public static IMetaMember lookupMember(String methodId, IParseDictionary parseDictionary, IReadOnlyJITDataModel model)
	{
		IMetaMember result = null;

		Tag methodTag = parseDictionary.getMethod(methodId);

		if (methodTag != null)
		{
			String methodName = methodTag.getAttribute(ATTR_NAME);

			String klassId = methodTag.getAttribute(ATTR_HOLDER);

			Tag klassTag = parseDictionary.getKlass(klassId);

			String metaClassName = klassTag.getAttribute(ATTR_NAME);
			metaClassName = metaClassName.replace(S_SLASH, S_DOT);

			String returnTypeId = methodTag.getAttribute(ATTR_RETURN);

			String argumentsTypeId = methodTag.getAttribute(ATTR_ARGUMENTS);

			String returnType = lookupType(returnTypeId, parseDictionary);

			String[] argumentTypes = new String[0];

			if (argumentsTypeId != null)
			{
				String[] typeIDs = argumentsTypeId.split(S_SPACE);

				argumentTypes = new String[typeIDs.length];

				int pos = 0;

				for (String typeID : typeIDs)
				{
					argumentTypes[pos++] = lookupType(typeID, parseDictionary);
				}
			}

			PackageManager pm = model.getPackageManager();

			MetaClass metaClass = pm.getMetaClass(metaClassName);

			if (metaClass != null)
			{
				result = metaClass.getMemberFromSignature(methodName, returnType, argumentTypes);
			}
			else
			{
                logger.error("metaClass not found: " + metaClassName);
			}
		}

		return result;
	}

	public static String lookupType(String typeOrKlassID, IParseDictionary parseDictionary)
	{
		String result = null;

		if (typeOrKlassID != null)
		{
			Tag typeTag = parseDictionary.getType(typeOrKlassID);

			if (typeTag == null)
			{
				typeTag = parseDictionary.getKlass(typeOrKlassID);
			}

			if (typeTag != null)
			{
				result = typeTag.getAttribute(ATTR_NAME).replace(S_SLASH, S_DOT);

				result = ParseUtil.expandParameterType(result);
			}
		}

		return result;
	}

	public static String convertNativeCodeMethodName(String line)
	{
		line = line.replace(ENTITY_APOS, S_QUOTE);

		Matcher matcher = PATTERN_ASSEMBLY_SIGNATURE.matcher(line);

		String result = null;

		if (matcher.find())
		{
			String memberName = matcher.group(2);
			String params = matcher.group(3).replace(S_SLASH, S_DOT);
			String className = matcher.group(4).replace(S_SLASH, S_DOT);

			StringBuilder builder = new StringBuilder();
			builder.append(className).append(C_SPACE);
			builder.append(memberName).append(C_SPACE);
			builder.append(params);

			result = builder.toString();
		}

		return result;
	}
}<|MERGE_RESOLUTION|>--- conflicted
+++ resolved
@@ -4,13 +4,6 @@
  * Instructions: https://github.com/AdoptOpenJDK/jitwatch/wiki
  */
 package com.chrisnewland.jitwatch.util;
-
-import com.chrisnewland.jitwatch.model.*;
-<<<<<<< HEAD
-=======
-import org.slf4j.Logger;
-import org.slf4j.LoggerFactory;
->>>>>>> b1079477
 
 import java.text.NumberFormat;
 import java.text.ParseException;
@@ -23,10 +16,16 @@
 
 import static com.chrisnewland.jitwatch.core.JITWatchConstants.*;
 
+import com.chrisnewland.jitwatch.model.IMetaMember;
+import com.chrisnewland.jitwatch.model.IParseDictionary;
+import com.chrisnewland.jitwatch.model.IReadOnlyJITDataModel;
+import com.chrisnewland.jitwatch.model.MemberSignatureParts;
+import com.chrisnewland.jitwatch.model.MetaClass;
+import com.chrisnewland.jitwatch.model.PackageManager;
+import com.chrisnewland.jitwatch.model.Tag;
+
 public class ParseUtil
 {
-    private static final Logger logger = LoggerFactory.getLogger(ParseUtil.class);
-
 	// class<SPACE>METHOD<SPACE>(PARAMS)RETURN
 	private static final Pattern PATTERN_LOG_SIGNATURE = Pattern
 			.compile("^([0-9\\p{L}\\.\\$_]+) ([0-9\\p{L}<>_\\$]+) (\\(.*\\))(.*)");
@@ -61,7 +60,7 @@
     */
     private ParseUtil() {
     }
-
+    
 	public static long parseStamp(String stamp)
 	{
 		double number = parseLocaleSafeDouble(stamp);
@@ -81,7 +80,7 @@
 		}
 		catch (ParseException pe)
 		{
-            logger.error("{}", pe);
+			System.err.println(pe.toString());
 		}
 
 		return result;
@@ -207,7 +206,8 @@
 	 * 
 	 * @return String[] 0=className 1=methodSignature
 	 */
-	public static String[] parseLogSignature(String logSignature) throws Exception {
+	public static String[] parseLogSignature(String logSignature) throws Exception
+	{
 		String result[] = null;
 
 		String[] parts = splitLogSignatureWithRegex(logSignature);
@@ -374,23 +374,19 @@
 			}
 			catch (ClassNotFoundException cnf)
 			{
-                logger.error("ClassNotFoundException: {}", cnf);
 				throw new Exception("ClassNotFoundException: " + builder.toString());
 			}
 			catch (NoClassDefFoundError ncdf)
 			{
-                logger.error("NoClassDefFoundError: {}", ncdf);
-                throw new Exception("NoClassDefFoundError: " + builder.toString());
+				throw new Exception("NoClassDefFoundError: " + builder.toString());
 			}
 			catch (Exception ex)
 			{
-                logger.error("Exception: {}", ex);
-                throw new Exception("Exception: " + ex.getMessage());
+				throw new Exception("Exception: " + ex.getMessage());
 			}
 			catch (Error err)
 			{
-                logger.error("Error: {}", err);
-                throw new Exception("Error: " + err.getMessage());
+				throw new Exception("Error: " + err.getMessage());
 			}
 
 		} // end if empty
@@ -532,18 +528,18 @@
 
 		if (methodTag != null)
 		{
-			String methodName = methodTag.getAttribute(ATTR_NAME);
-
-			String klassId = methodTag.getAttribute(ATTR_HOLDER);
+			String methodName = methodTag.getAttrs().get(ATTR_NAME);
+
+			String klassId = methodTag.getAttrs().get(ATTR_HOLDER);
 
 			Tag klassTag = parseDictionary.getKlass(klassId);
 
-			String metaClassName = klassTag.getAttribute(ATTR_NAME);
+			String metaClassName = klassTag.getAttrs().get(ATTR_NAME);
 			metaClassName = metaClassName.replace(S_SLASH, S_DOT);
 
-			String returnTypeId = methodTag.getAttribute(ATTR_RETURN);
-
-			String argumentsTypeId = methodTag.getAttribute(ATTR_ARGUMENTS);
+			String returnTypeId = methodTag.getAttrs().get(ATTR_RETURN);
+
+			String argumentsTypeId = methodTag.getAttrs().get(ATTR_ARGUMENTS);
 
 			String returnType = lookupType(returnTypeId, parseDictionary);
 
@@ -567,14 +563,7 @@
 
 			MetaClass metaClass = pm.getMetaClass(metaClassName);
 
-			if (metaClass != null)
-			{
-				result = metaClass.getMemberFromSignature(methodName, returnType, argumentTypes);
-			}
-			else
-			{
-                logger.error("metaClass not found: " + metaClassName);
-			}
+			result = metaClass.getMemberFromSignature(methodName, returnType, argumentTypes);
 		}
 
 		return result;
@@ -595,7 +584,7 @@
 
 			if (typeTag != null)
 			{
-				result = typeTag.getAttribute(ATTR_NAME).replace(S_SLASH, S_DOT);
+				result = typeTag.getAttrs().get(ATTR_NAME).replace(S_SLASH, S_DOT);
 
 				result = ParseUtil.expandParameterType(result);
 			}
