/*
 * Copyright (c) 2013, 2014 Chris Newland.
 * Licensed under https://github.com/AdoptOpenJDK/jitwatch/blob/master/LICENSE-BSD
 * Instructions: https://github.com/AdoptOpenJDK/jitwatch/wiki
 */
package com.chrisnewland.jitwatch.util;

import com.chrisnewland.jitwatch.model.*;

import org.slf4j.Logger;
import org.slf4j.LoggerFactory;

import java.text.NumberFormat;
import java.text.ParseException;
import java.util.ArrayList;
import java.util.List;
import java.util.Locale;
import java.util.Map;
import java.util.regex.Matcher;
import java.util.regex.Pattern;

import static com.chrisnewland.jitwatch.core.JITWatchConstants.*;

public final class ParseUtil
{
	private static final Logger logger = LoggerFactory.getLogger(ParseUtil.class);

	// class<SPACE>METHOD<SPACE>(PARAMS)RETURN
	private static final Pattern PATTERN_LOG_SIGNATURE = Pattern
			.compile("^([0-9\\p{L}\\.\\$_]+) ([0-9\\p{L}<>_\\$]+) (\\(.*\\))(.*)");

	private static final Pattern PATTERN_ASSEMBLY_SIGNATURE = Pattern.compile("^(.*)\\s'(.*)'\\s'(.*)'\\sin\\s'(.*)'");

	public static final String SQUARE_BRACKET_PAIR = "[]";
	public static final String CONSTRUCTOR_INIT = "<init>";

	public static final String NAME_SHORT = "short";
	public static final String NAME_CHARACTER = "char";
	public static final String NAME_BYTE = "byte";
	public static final String NAME_LONG = "long";
	public static final String NAME_DOUBLE = "double";
	public static final String NAME_BOOLEAN = "boolean";
	public static final String NAME_INTEGER = "int";
	public static final String NAME_FLOAT = "float";

	public static final char TYPE_SHORT = 'S';
	public static final char TYPE_CHARACTER = 'C';
	public static final char TYPE_BYTE = 'B';
	public static final char TYPE_VOID = 'V';
	public static final char TYPE_LONG = 'J';
	public static final char TYPE_DOUBLE = 'D';
	public static final char TYPE_BOOLEAN = 'Z';
	public static final char TYPE_INTEGER = 'I';
	public static final char TYPE_FLOAT = 'F';

	/*
	 * Hide Utility Class Constructor Utility classes should not have a public
	 * or default constructor.
	 */
	private ParseUtil()
	{
	}

	public static long parseStamp(String stamp)
	{
		double number = parseLocaleSafeDouble(stamp);

		return (long) (number * 1000);
	}

	public static double parseLocaleSafeDouble(String str)
	{
		NumberFormat nf = NumberFormat.getInstance(Locale.getDefault());

		double result = 0;

		try
		{
			result = nf.parse(str).doubleValue();
		}
		catch (ParseException pe)
		{
			logger.error("", pe);
		}

		return result;
	}

	public static Class<?> getPrimitiveClass(char c)
	{
		switch (c)
		{
		case TYPE_SHORT:
			return Short.TYPE;
		case TYPE_CHARACTER:
			return Character.TYPE;
		case TYPE_BYTE:
			return Byte.TYPE;
		case TYPE_VOID:
			return Void.TYPE;
		case TYPE_LONG:
			return Long.TYPE;
		case TYPE_DOUBLE:
			return Double.TYPE;
		case TYPE_BOOLEAN:
			return Boolean.TYPE;
		case TYPE_INTEGER:
			return Integer.TYPE;
		case TYPE_FLOAT:
			return Float.TYPE;
		}

		throw new RuntimeException("Unknown class for " + c);
	}

	/*
	 * [C => char[] [[I => int[][] [Ljava.lang.Object; => java.lang.Object[]
	 */
	public static String expandParameterType(String name)
	{
		StringBuilder builder = new StringBuilder();

		int arrayDepth = 0;
		int pos = 0;

		outerloop: while (pos < name.length())
		{
			char c = name.charAt(pos);

			switch (c)
			{
			case C_OPEN_SQUARE_BRACKET:
				arrayDepth++;
				break;
			case TYPE_SHORT:
				builder.append(NAME_SHORT);
				break;
			case TYPE_CHARACTER:
				builder.append(NAME_CHARACTER);
				break;
			case TYPE_BYTE:
				builder.append(NAME_BYTE);
				break;
			case TYPE_LONG:
				builder.append(NAME_LONG);
				break;
			case TYPE_DOUBLE:
				builder.append(NAME_DOUBLE);
				break;
			case TYPE_BOOLEAN:
				builder.append(NAME_BOOLEAN);
				break;
			case TYPE_INTEGER:
				builder.append(NAME_INTEGER);
				break;
			case TYPE_FLOAT:
				builder.append(NAME_FLOAT);
				break;
			case C_SEMICOLON:
				break;
			default:
				if (name.charAt(pos) == C_OBJECT_REF && name.endsWith(S_SEMICOLON))
				{
					builder.append(name.substring(pos + 1, name.length() - 1));
				}
				else
				{
					builder.append(name.substring(pos));
				}
				break outerloop;
			}

			pos++;
		}

		for (int i = 0; i < arrayDepth; i++)
		{
			builder.append(SQUARE_BRACKET_PAIR);
		}

		return builder.toString();
	}

	public static String[] splitLogSignatureWithRegex(String logSignature)
	{
		Matcher matcher = PATTERN_LOG_SIGNATURE.matcher(logSignature);

		String[] parts = null;

		if (matcher.find())
		{
			String className = matcher.group(1);
			String methodName = matcher.group(2);
			String paramTypes = matcher.group(3).replace(S_OPEN_PARENTHESES, S_EMPTY).replace(S_CLOSE_PARENTHESES, S_EMPTY);
			String returnType = matcher.group(4);

			parts = new String[] { className, methodName, paramTypes, returnType };
		}

		return parts;
	}

	/*
	 * Parses a log file signature into a class name and java declaration-style
	 * method signature
	 * 
	 * @return String[] 0=className 1=methodSignature
	 */
	public static String[] parseLogSignature(String logSignature) throws Exception
	{
		String result[] = null;

		String[] parts = splitLogSignatureWithRegex(logSignature);

		if (parts != null)
		{
			String className = parts[0];
			String methodName = parts[1];
			String paramTypes = parts[2];
			String returnType = parts[3];

			Class<?>[] paramClasses = ParseUtil.getClassTypes(paramTypes);
			Class<?>[] returnClasses = ParseUtil.getClassTypes(returnType);

			Class<?> returnClass;

			if (returnClasses.length == 0)
			{
				returnClass = Void.class;
			}
			else
			{
				returnClass = returnClasses[0];
			}

			String signature = ParseUtil.buildMethodSignature(className, methodName, paramClasses, returnClass);

			result = new String[] { className, signature };
		}

		return result;
	}

	public static String buildMethodSignature(String className, String methodName, Class<?>[] paramTypes, Class<?> returnType)
	{
		StringBuilder builder = new StringBuilder();

		String rName = returnType.getName();
		rName = ParseUtil.expandParameterType(rName);

		if (CONSTRUCTOR_INIT.equals(methodName))
		{
			builder.append(className);
		}
		else
		{
			builder.append(rName).append(S_SPACE).append(className).append(C_DOT).append(methodName);
		}

		builder.append(S_OPEN_PARENTHESES);

		for (Class<?> c : paramTypes)
		{
			String cName = c.getName();
			cName = ParseUtil.expandParameterType(cName);

			builder.append(cName).append(C_COMMA);
		}

		if (paramTypes.length > 0)
		{
			builder.deleteCharAt(builder.length() - 1);
		}

		builder.append(S_CLOSE_PARENTHESES);

		String toMatch = builder.toString();

		return toMatch;
	}

	public static Class<?>[] getClassTypes(String types) throws Exception
	{
		List<Class<?>> classes = new ArrayList<Class<?>>();

		final int typeLen = types.length();

		if (typeLen > 0)
		{
			StringBuilder builder = new StringBuilder();

			try
			{
<<<<<<< HEAD
                calculateTagPosition(types, classes, typeLen, builder);
=======
				int pos = 0;

				while (pos < types.length())
				{
					char c = types.charAt(pos);

					switch (c)
					{
					case C_OPEN_SQUARE_BRACKET:
						// Could be
						// [Ljava.lang.String; Object array
						// [I primitive array
						// [..[I multidimensional primitive array
						// [..[Ljava.lang.String multidimensional Object array
						builder.delete(0, builder.length());
						builder.append(c);
						pos++;
						c = types.charAt(pos);

						while (c == C_OPEN_SQUARE_BRACKET)
						{
							builder.append(c);
							pos++;
							c = types.charAt(pos);
						}

						if (c == C_OBJECT_REF)
						{
							// array of ref type
							while (pos < typeLen)
							{
								c = types.charAt(pos++);
								builder.append(c);

								if (c == C_SEMICOLON)
								{
									break;
								}
							}
						}
						else
						{
							// array of primitive
							builder.append(c);
							pos++;
						}

						Class<?> arrayClass = ClassUtil.loadClassWithoutInitialising(builder.toString());
						classes.add(arrayClass);
						builder.delete(0, builder.length());
						break;
					case C_OBJECT_REF:
						// ref type
						while (pos < typeLen - 1)
						{
							pos++;
							c = types.charAt(pos);

							if (c == C_SEMICOLON)
							{
								pos++;
								break;
							}

							builder.append(c);
						}
						Class<?> refClass = ClassUtil.loadClassWithoutInitialising(builder.toString());
						classes.add(refClass);
						builder.delete(0, builder.length());
						break;
					default:
						// primitive
						Class<?> primitiveClass = ParseUtil.getPrimitiveClass(c);
						classes.add(primitiveClass);
						pos++;

					} // end switch

				} // end while

>>>>>>> 7c09a550
			}
			catch (ClassNotFoundException cnf)
			{
				logger.error("ClassNotFoundException:", cnf);
				throw new Exception("ClassNotFoundException: " + builder.toString());
			}
			catch (NoClassDefFoundError ncdf)
			{
				logger.error("NoClassDefFoundError:", ncdf);
				throw new Exception("NoClassDefFoundError: " + builder.toString());
			}
			catch (Exception ex)
			{
				logger.error("Exception parsing: {}:", types, ex);
				throw new Exception("Exception: " + ex.getMessage());
			}
			catch (Error err)
			{
				logger.error("Error parsing: {}", types, err);
				throw new Exception("Error: " + err.getMessage());
			}

		} // end if empty

		return classes.toArray(new Class<?>[classes.size()]);
	}

    private static void calculateTagPosition(String types, List<Class<?>> classes,
                                             int typeLen,
                                             StringBuilder builder) throws ClassNotFoundException {
        int pos = 0;

        while (pos < types.length())
        {
            char c = types.charAt(pos);

            switch (c)
            {
            case C_OPEN_SQUARE_BRACKET:
                pos = parseCOpenSquareBracket(types, classes, typeLen, builder, pos, c);
                break;
            case C_OBJECT_REF:
                // ref type
                pos = parseCObjectRef(types, classes, typeLen, builder, pos);
                break;
            default:
                // primitive
                pos = parsePrimitive(classes, pos, c);
                break;
            } // end switch

        } // end while
    }

    private static int parsePrimitive(List<Class<?>> classes, int inPos, char c) {
        int pos = inPos;
        Class<?> primitiveClass = ParseUtil.getPrimitiveClass(c);
        classes.add(primitiveClass);
        pos++;
        return pos;
    }

    private static int parseCObjectRef(String types,
                                       List<Class<?>> classes,
                                       int typeLen,
                                       StringBuilder builder,
                                       int inPos) throws ClassNotFoundException {
        // ref type
        int pos = inPos;
        char c;
        while (pos < typeLen)
        {
            pos++;
            c = types.charAt(pos);

            if (c == C_SEMICOLON)
            {
                pos++;
                break;
            }

            builder.append(c);
        }
        Class<?> refClass = ClassUtil.loadClassWithoutInitialising(builder.toString());
        classes.add(refClass);
        builder.delete(0, builder.length());
        return pos;
    }

    private static int parseCOpenSquareBracket(String types,
                                               List<Class<?>> classes,
                                               int typeLen,
                                               StringBuilder builder,
                                               int inPos,
                                               char inC) throws ClassNotFoundException {
        // Could be
        // [Ljava.lang.String; Object array
        // [I primitive array
        // [..[I multidimensional primitive array
        // [..[Ljava.lang.String multidimensional Object array
        char c = inC;
        int pos = inPos;

        builder.delete(0, builder.length());
        builder.append(c);
        pos++;
        c = types.charAt(pos);

        while (c == C_OPEN_SQUARE_BRACKET)
        {
            builder.append(c);
            pos++;
            c = types.charAt(pos);
        }

        if (c == C_OBJECT_REF)
        {
            // array of ref type
            while (pos < typeLen)
            {
                c = types.charAt(pos++);
                builder.append(c);

                if (c == C_SEMICOLON)
                {
                    break;
                }
            }
        }
        else
        {
            // array of primitive
            builder.append(c);
            pos++;
        }

        Class<?> arrayClass = ClassUtil.loadClassWithoutInitialising(builder.toString());
        classes.add(arrayClass);
        builder.delete(0, builder.length());
        return pos;
    }

    public static String findBestMatchForMemberSignature(IMetaMember member, List<String> lines)
	{
		String match = null;

		if (lines != null)
		{
			int index = findBestLineMatchForMemberSignature(member, lines);

			if (index > 0 && index < lines.size())
			{
				match = lines.get(index);
			}
		}

		return match;
	}

	public static int findBestLineMatchForMemberSignature(IMetaMember member, List<String> lines)
	{
		int bestScoreLine = 0;

		if (lines != null)
		{
			String memberName = member.getMemberName();
			int modifier = member.getModifier();
			String returnTypeName = member.getReturnTypeName();
			String[] paramTypeNames = member.getParamTypeNames();

			int bestScore = 0;

			for (int i = 0; i < lines.size(); i++)
			{
				String line = lines.get(i);

				int score = 0;

				if (line.contains(memberName))
				{
					MemberSignatureParts msp = new MemberSignatureParts(line);

					if (!memberName.equals(msp.getMemberName()))
					{
						continue;
					}

					// modifiers matched
					if (msp.getModifier() != modifier)
					{
						continue;
					}

					List<String> mspParamTypes = msp.getParamTypes();

					if (mspParamTypes.size() != paramTypeNames.length)
					{
						continue;
					}

					int pos = 0;

					for (String memberParamType : paramTypeNames)
					{
						String mspParamType = msp.getParamTypes().get(pos++);

						if (compareTypeEquality(memberParamType, mspParamType, msp.getGenerics()))
						{
							score++;
						}
					}

					// return type matched
					if (compareTypeEquality(returnTypeName, msp.getReturnType(), msp.getGenerics()))
					{
						score++;
					}

					if (score > bestScore)
					{
						bestScoreLine = i;
						bestScore = score;
					}
				}
			}
		}

		return bestScoreLine;
	}

	private static boolean compareTypeEquality(String memberTypeName, String inMspTypeName, Map<String, String> genericsMap)
	{
		String mspTypeName = inMspTypeName;
		if (memberTypeName != null && memberTypeName.equals(mspTypeName))
		{
			return true;
		}
		else if (mspTypeName != null)
		{
			// Substitute generics to match with non-generic signature
			// public static <T extends java.lang.Object, U extends
			// java.lang.Object> T[] copyOf(U[], int, java.lang.Class<? extends
			// T[]>)";
			// U[] -> java.lang.Object[]
			String mspTypeNameWithoutArray = getParamTypeWithoutArrayBrackets(mspTypeName);
			String genericSubstitution = genericsMap.get(mspTypeNameWithoutArray);

			if (genericSubstitution != null)
			{
				mspTypeName = mspTypeName.replace(mspTypeNameWithoutArray, genericSubstitution);

				if (memberTypeName != null && memberTypeName.equals(mspTypeName))
				{
					return true;
				}
			}
		}

		return false;
	}

	public static String getParamTypeWithoutArrayBrackets(String paramType)
	{
		int bracketsIndex = paramType.indexOf(SQUARE_BRACKET_PAIR);

		if (bracketsIndex != -1)
		{
			return paramType.substring(0, bracketsIndex);
		}
		else
		{
			return paramType;
		}
	}

	public static IMetaMember lookupMember(String methodId, IParseDictionary parseDictionary, IReadOnlyJITDataModel model)
	{
		IMetaMember result = null;

		Tag methodTag = parseDictionary.getMethod(methodId);

		if (methodTag != null)
		{
			String methodName = methodTag.getAttribute(ATTR_NAME);

			String klassId = methodTag.getAttribute(ATTR_HOLDER);

			Tag klassTag = parseDictionary.getKlass(klassId);

			String metaClassName = klassTag.getAttribute(ATTR_NAME);
			metaClassName = metaClassName.replace(S_SLASH, S_DOT);

			String returnTypeId = methodTag.getAttribute(ATTR_RETURN);

			String argumentsTypeId = methodTag.getAttribute(ATTR_ARGUMENTS);

			String returnType = lookupType(returnTypeId, parseDictionary);

			String[] argumentTypes = new String[0];

			if (argumentsTypeId != null)
			{
				String[] typeIDs = argumentsTypeId.split(S_SPACE);

				argumentTypes = new String[typeIDs.length];

				int pos = 0;

				for (String typeID : typeIDs)
				{
					argumentTypes[pos++] = lookupType(typeID, parseDictionary);
				}
			}

			PackageManager pm = model.getPackageManager();

			MetaClass metaClass = pm.getMetaClass(metaClassName);

			if (metaClass == null)
			{
				logger.warn("metaClass not found: {}. Attempting classload", metaClassName);

				// Possible that TraceClassLoading did not log this class
				// try to classload and add to model

				Class<?> clazz = null;

				try
				{
					clazz = ClassUtil.loadClassWithoutInitialising(metaClassName);

					if (clazz != null)
					{
						model.buildMetaClass(metaClassName, clazz);

						metaClass = pm.getMetaClass(metaClassName);
					}
				}
				catch (ClassNotFoundException cnf)
				{
					logger.error("ClassNotFoundException: '" + metaClassName + C_QUOTE);
				}
				catch (NoClassDefFoundError ncdf)
				{
					logger.error("NoClassDefFoundError: '" + metaClassName + C_SPACE + ncdf.getMessage() + C_QUOTE);
				}
			}

			if (metaClass != null)
			{
				result = metaClass.getMemberFromSignature(methodName, returnType, argumentTypes);
			}
			else
			{
				logger.error("metaClass not found: {}", metaClassName);
			}
		}

		return result;
	}

	public static String lookupType(String typeOrKlassID, IParseDictionary parseDictionary)
	{
		String result = null;

		if (typeOrKlassID != null)
		{
			Tag typeTag = parseDictionary.getType(typeOrKlassID);

			if (typeTag == null)
			{
				typeTag = parseDictionary.getKlass(typeOrKlassID);
			}

			if (typeTag != null)
			{
				result = typeTag.getAttribute(ATTR_NAME).replace(S_SLASH, S_DOT);

				result = ParseUtil.expandParameterType(result);
			}
		}

		return result;
	}

	public static String convertNativeCodeMethodName(String inLine)
	{
		String line = inLine.replace(S_ENTITY_APOS, S_QUOTE);

		Matcher matcher = PATTERN_ASSEMBLY_SIGNATURE.matcher(line);

		String result = null;

		if (matcher.find())
		{
			String memberName = matcher.group(2);
			String params = matcher.group(3).replace(S_SLASH, S_DOT);
			String className = matcher.group(4).replace(S_SLASH, S_DOT);

			StringBuilder builder = new StringBuilder();
			builder.append(className).append(C_SPACE);
			builder.append(memberName).append(C_SPACE);
			builder.append(params);

			result = builder.toString();
		}

		return result;
	}

	public static String getPackageFromSource(String source)
	{
		String result = null;

		String[] lines = source.split(S_NEWLINE);

		for (String line : lines)
		{
			line = line.trim();

			if (line.startsWith(S_PACKAGE) && line.endsWith(S_SEMICOLON))
			{
				result = line.substring(S_PACKAGE.length(), line.length() - 1).trim();
			}
		}

		if (result == null)
		{
			result = S_EMPTY;
		}

		return result;
	}

	public static String getClassFromSource(String source)
	{
		String result = null;

		String[] lines = source.split(S_NEWLINE);

		String classToken = S_SPACE + S_CLASS + S_SPACE;

		for (String line : lines)
		{
			line = line.trim();

			int classTokenPos = line.indexOf(classToken);

			if (classTokenPos != -1)
			{
				result = line.substring(classTokenPos + classToken.length());
			}
		}

		if (result == null)
		{
			result = "";
		}

		return result;
	}

}<|MERGE_RESOLUTION|>--- conflicted
+++ resolved
@@ -291,90 +291,7 @@
 
 			try
 			{
-<<<<<<< HEAD
                 calculateTagPosition(types, classes, typeLen, builder);
-=======
-				int pos = 0;
-
-				while (pos < types.length())
-				{
-					char c = types.charAt(pos);
-
-					switch (c)
-					{
-					case C_OPEN_SQUARE_BRACKET:
-						// Could be
-						// [Ljava.lang.String; Object array
-						// [I primitive array
-						// [..[I multidimensional primitive array
-						// [..[Ljava.lang.String multidimensional Object array
-						builder.delete(0, builder.length());
-						builder.append(c);
-						pos++;
-						c = types.charAt(pos);
-
-						while (c == C_OPEN_SQUARE_BRACKET)
-						{
-							builder.append(c);
-							pos++;
-							c = types.charAt(pos);
-						}
-
-						if (c == C_OBJECT_REF)
-						{
-							// array of ref type
-							while (pos < typeLen)
-							{
-								c = types.charAt(pos++);
-								builder.append(c);
-
-								if (c == C_SEMICOLON)
-								{
-									break;
-								}
-							}
-						}
-						else
-						{
-							// array of primitive
-							builder.append(c);
-							pos++;
-						}
-
-						Class<?> arrayClass = ClassUtil.loadClassWithoutInitialising(builder.toString());
-						classes.add(arrayClass);
-						builder.delete(0, builder.length());
-						break;
-					case C_OBJECT_REF:
-						// ref type
-						while (pos < typeLen - 1)
-						{
-							pos++;
-							c = types.charAt(pos);
-
-							if (c == C_SEMICOLON)
-							{
-								pos++;
-								break;
-							}
-
-							builder.append(c);
-						}
-						Class<?> refClass = ClassUtil.loadClassWithoutInitialising(builder.toString());
-						classes.add(refClass);
-						builder.delete(0, builder.length());
-						break;
-					default:
-						// primitive
-						Class<?> primitiveClass = ParseUtil.getPrimitiveClass(c);
-						classes.add(primitiveClass);
-						pos++;
-
-					} // end switch
-
-				} // end while
-
->>>>>>> 7c09a550
 			}
 			catch (ClassNotFoundException cnf)
 			{
@@ -405,116 +322,76 @@
     private static void calculateTagPosition(String types, List<Class<?>> classes,
                                              int typeLen,
                                              StringBuilder builder) throws ClassNotFoundException {
+
         int pos = 0;
 
-        while (pos < types.length())
-        {
+        while (pos < types.length()) {
             char c = types.charAt(pos);
 
-            switch (c)
-            {
-            case C_OPEN_SQUARE_BRACKET:
-                pos = parseCOpenSquareBracket(types, classes, typeLen, builder, pos, c);
-                break;
-            case C_OBJECT_REF:
-                // ref type
-                pos = parseCObjectRef(types, classes, typeLen, builder, pos);
-                break;
-            default:
-                // primitive
-                pos = parsePrimitive(classes, pos, c);
-                break;
+            switch (c) {
+                case C_OPEN_SQUARE_BRACKET:
+                    // Could be
+                    // [Ljava.lang.String; Object array
+                    // [I primitive array
+                    // [..[I multidimensional primitive array
+                    // [..[Ljava.lang.String multidimensional Object array
+                    builder.delete(0, builder.length());
+                    builder.append(c);
+                    pos++;
+                    c = types.charAt(pos);
+
+                    while (c == C_OPEN_SQUARE_BRACKET) {
+                        builder.append(c);
+                        pos++;
+                        c = types.charAt(pos);
+                    }
+
+                    if (c == C_OBJECT_REF) {
+                        // array of ref type
+                        while (pos < typeLen) {
+                            c = types.charAt(pos++);
+                            builder.append(c);
+
+                            if (c == C_SEMICOLON) {
+                                break;
+                            }
+                        }
+                    } else {
+                        // array of primitive
+                        builder.append(c);
+                        pos++;
+                    }
+
+                    Class<?> arrayClass = ClassUtil.loadClassWithoutInitialising(builder.toString());
+                    classes.add(arrayClass);
+                    builder.delete(0, builder.length());
+                    break;
+                case C_OBJECT_REF:
+                    // ref type
+                    while (pos < typeLen - 1) {
+                        pos++;
+                        c = types.charAt(pos);
+
+                        if (c == C_SEMICOLON) {
+                            pos++;
+                            break;
+                        }
+
+                        builder.append(c);
+                    }
+                    Class<?> refClass = ClassUtil.loadClassWithoutInitialising(builder.toString());
+                    classes.add(refClass);
+                    builder.delete(0, builder.length());
+                    break;
+                default:
+                    // primitive
+                    Class<?> primitiveClass = ParseUtil.getPrimitiveClass(c);
+                    classes.add(primitiveClass);
+                    pos++;
+
             } // end switch
 
         } // end while
-    }
-
-    private static int parsePrimitive(List<Class<?>> classes, int inPos, char c) {
-        int pos = inPos;
-        Class<?> primitiveClass = ParseUtil.getPrimitiveClass(c);
-        classes.add(primitiveClass);
-        pos++;
-        return pos;
-    }
-
-    private static int parseCObjectRef(String types,
-                                       List<Class<?>> classes,
-                                       int typeLen,
-                                       StringBuilder builder,
-                                       int inPos) throws ClassNotFoundException {
-        // ref type
-        int pos = inPos;
-        char c;
-        while (pos < typeLen)
-        {
-            pos++;
-            c = types.charAt(pos);
-
-            if (c == C_SEMICOLON)
-            {
-                pos++;
-                break;
-            }
-
-            builder.append(c);
-        }
-        Class<?> refClass = ClassUtil.loadClassWithoutInitialising(builder.toString());
-        classes.add(refClass);
-        builder.delete(0, builder.length());
-        return pos;
-    }
-
-    private static int parseCOpenSquareBracket(String types,
-                                               List<Class<?>> classes,
-                                               int typeLen,
-                                               StringBuilder builder,
-                                               int inPos,
-                                               char inC) throws ClassNotFoundException {
-        // Could be
-        // [Ljava.lang.String; Object array
-        // [I primitive array
-        // [..[I multidimensional primitive array
-        // [..[Ljava.lang.String multidimensional Object array
-        char c = inC;
-        int pos = inPos;
-
-        builder.delete(0, builder.length());
-        builder.append(c);
-        pos++;
-        c = types.charAt(pos);
-
-        while (c == C_OPEN_SQUARE_BRACKET)
-        {
-            builder.append(c);
-            pos++;
-            c = types.charAt(pos);
-        }
-
-        if (c == C_OBJECT_REF)
-        {
-            // array of ref type
-            while (pos < typeLen)
-            {
-                c = types.charAt(pos++);
-                builder.append(c);
-
-                if (c == C_SEMICOLON)
-                {
-                    break;
-                }
-            }
-        }
-        else
-        {
-            // array of primitive
-            builder.append(c);
-            pos++;
-        }
-
-        Class<?> arrayClass = ClassUtil.loadClassWithoutInitialising(builder.toString());
-        classes.add(arrayClass);
-        builder.delete(0, builder.length());
-        return pos;
     }
 
     public static String findBestMatchForMemberSignature(IMetaMember member, List<String> lines)
