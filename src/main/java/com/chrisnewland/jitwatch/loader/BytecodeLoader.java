/*
 * Copyright (c) 2013, 2014 Chris Newland.
 * Licensed under https://github.com/AdoptOpenJDK/jitwatch/blob/master/LICENSE-BSD
 * Instructions: https://github.com/AdoptOpenJDK/jitwatch/wiki
 */
package com.chrisnewland.jitwatch.loader;

import com.chrisnewland.jitwatch.model.bytecode.*;
import com.sun.tools.javap.JavapTask;
import com.sun.tools.javap.JavapTask.BadArgs;
import org.slf4j.Logger;
import org.slf4j.LoggerFactory;

import java.io.ByteArrayOutputStream;
import java.io.File;
import java.io.IOException;
import java.util.ArrayList;
import java.util.Collection;
import java.util.List;
import java.util.regex.Matcher;

import static com.chrisnewland.jitwatch.core.JITWatchConstants.*;

public final class BytecodeLoader
{
    private static final Logger logger = LoggerFactory.getLogger(BytecodeLoader.class);

    /*
        Hide Utility Class Constructor
        Utility classes should not have a public or default constructor.
    */
    private BytecodeLoader() {
    }

	public static ClassBC fetchBytecodeForClass(Collection<String> classLocations, String fqClassName)
	{
		ClassBC result = null;

		String[] args;

		if (classLocations.size() == 0)
		{
			args = new String[] { "-c", "-p", "-v", fqClassName };
		}
		else
		{
			StringBuilder classPathBuilder = new StringBuilder();

			for (String cp : classLocations)
			{
				classPathBuilder.append(cp).append(File.pathSeparatorChar);
			}

			classPathBuilder.deleteCharAt(classPathBuilder.length() - 1);

			args = new String[] { "-c", "-p", "-v", "-classpath", classPathBuilder.toString(), fqClassName };
		}

		String byteCodeString = null;

		try (ByteArrayOutputStream baos = new ByteArrayOutputStream(65536))
		{
			JavapTask task = new JavapTask();
			task.setLog(baos);
			task.handleOptions(args);
			task.call();

			byteCodeString = baos.toString();
		}
		catch (BadArgs ba)
		{
			logger.error("Could not obtain bytecode for class: {}", fqClassName, ba);
		}
		catch (IOException ioe)
		{
            logger.error("", ioe);
		}

		if (byteCodeString != null)
		{
			result = parse(byteCodeString);
		}

		return result;
	}

	private static ClassBC parse(String result)
	{
		ClassBC classBytecode = new ClassBC();

		String[] lines = result.split(S_NEWLINE);

		int pos = 0;

		String signature = null;
		StringBuilder builder = new StringBuilder();

		boolean inMethod = false;

		while (pos < lines.length)
		{
			String line = lines[pos].trim();

			if (inMethod)
			{
				int firstColonIndex = line.indexOf(C_COLON);

				if (firstColonIndex != -1)
				{
					String beforeColon = line.substring(0, firstColonIndex);

					try
					{
						// line number ?
						Integer.parseInt(beforeColon);

						builder.append(line).append(C_NEWLINE);
					}
					catch (NumberFormatException nfe)
					{
						inMethod = false;
						storeBytecode(classBytecode, signature, builder);
					}
				}
			}
			else
			{
				if (line.startsWith("Code:") && pos >= 2)
				{
					for (int i = 1; i <= 3; i++)
					{
						signature = lines[pos - i].trim();

						if (signature.indexOf(C_COLON) == -1)
						{
							break;
						}
					}

					signature = signature.substring(0, signature.length() - 1);
					inMethod = true;
					pos++; // skip over stack info
				}
			}

			pos++;
		}

		storeBytecode(classBytecode, signature, builder);

		return classBytecode;
	}

	private static void storeBytecode(ClassBC classBytecode, String inSignature, StringBuilder builder)
	{
        String signature = inSignature;
		if (signature != null && builder.length() > 0)
		{
			// remove spaces between multiple method parameters

			int openParentheses = signature.lastIndexOf(S_OPEN_PARENTHESES);

			if (openParentheses != -1)
			{
				int closeParentheses = signature.indexOf(S_CLOSE_PARENTHESES, openParentheses);

				if (closeParentheses != -1)
				{
					String params = signature.substring(openParentheses, closeParentheses);
					params = params.replace(S_SPACE, S_EMPTY);

					signature = signature.substring(0, openParentheses) + params + signature.substring(closeParentheses);
				}
			}

			List<Instruction> instructions = parseInstructions(builder.toString());

			classBytecode.addMemberBytecode(signature, instructions);

			builder.delete(0, builder.length());
		}
	}

	public static List<Instruction> parseInstructions(String bytecode)
	{
		List<Instruction> result = new ArrayList<>();

		String[] lines = bytecode.split(S_NEWLINE);

<<<<<<< HEAD
=======
		final Pattern PATTERN_BYTECODE_INSTRUCTION = Pattern.compile("^([0-9]+):\\s([0-9a-z_]+)\\s?([#0-9a-z,\\- ]+)?\\s?\\{?\\s?(//.*)?");

>>>>>>> 666afe9c
		boolean inSwitch = false;
		BCParamSwitch table = new BCParamSwitch();
		Instruction instruction = null;

		for (String line : lines)
		{
			line = line.trim();

			if (inSwitch)
			{
				if (S_CLOSE_BRACE.equals(line))
				{
					instruction.addParameter(table);

					result.add(instruction);
					inSwitch = false;
				}
				else
				{
					String[] parts = line.split(S_COLON);

					if (parts.length == 2)
					{
						table.put(parts[0].trim(), parts[1].trim());
					}
					else
					{
                        logger.error("Unexpected tableswitch entry: " + line);
					}
				}
			}
			else
			{
				try
				{
					Matcher matcher = PATTERN_BYTECODE_INSTRUCTION.matcher(line);

					if (matcher.find())
					{
						instruction = new Instruction();

						String offset = matcher.group(1);
						String mnemonic = matcher.group(2);
						String paramString = matcher.group(3);
						String comment = matcher.group(4);

						instruction.setOffset(Integer.parseInt(offset));
						instruction.setOpcode(Opcode.getOpcodeForMnemonic(mnemonic));

						if (comment != null && comment.trim().length() > 0)
						{
							instruction.setComment(comment.trim());
						}

						if (instruction.getOpcode() == Opcode.TABLESWITCH || instruction.getOpcode() == Opcode.LOOKUPSWITCH)
						{
							inSwitch = true;
						}
						else
						{
							if (paramString != null && paramString.trim().length() > 0)
							{
								processParameters(paramString.trim(), instruction);
							}

							result.add(instruction);
						}
					}
					else
					{
                        logger.error("could not parse bytecode: '" + line + "'");
					}
				}
				catch (Exception e)
				{
                    logger.error("Error parsing bytecode line: '" + line + "'", e);
				}
			}
		}

		return result;
	}

	private static void processParameters(String paramString, Instruction instruction)
	{
		String[] parts = paramString.split(S_COMMA);

		for (String part : parts)
		{
			IBytecodeParam parameter;

			part = part.trim();

			if (part.charAt(0) == C_HASH)
			{
				parameter = new BCParamConstant(part);
			}
			else
			{
				try
				{
					int value = Integer.parseInt(part);
					parameter = new BCParamNumeric(value);
				}
				catch (NumberFormatException nfe)
				{
					parameter = new BCParamString(part);
				}
			}

			instruction.addParameter(parameter);
		}
	}
}<|MERGE_RESOLUTION|>--- conflicted
+++ resolved
@@ -18,6 +18,7 @@
 import java.util.Collection;
 import java.util.List;
 import java.util.regex.Matcher;
+import java.util.regex.Pattern;
 
 import static com.chrisnewland.jitwatch.core.JITWatchConstants.*;
 
@@ -187,11 +188,8 @@
 
 		String[] lines = bytecode.split(S_NEWLINE);
 
-<<<<<<< HEAD
-=======
 		final Pattern PATTERN_BYTECODE_INSTRUCTION = Pattern.compile("^([0-9]+):\\s([0-9a-z_]+)\\s?([#0-9a-z,\\- ]+)?\\s?\\{?\\s?(//.*)?");
 
->>>>>>> 666afe9c
 		boolean inSwitch = false;
 		BCParamSwitch table = new BCParamSwitch();
 		Instruction instruction = null;
