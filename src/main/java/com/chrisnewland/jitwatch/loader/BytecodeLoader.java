/*
 * Copyright (c) 2013, 2014 Chris Newland.
 * Licensed under https://github.com/AdoptOpenJDK/jitwatch/blob/master/LICENSE-BSD
 * Instructions: https://github.com/AdoptOpenJDK/jitwatch/wiki
 */
package com.chrisnewland.jitwatch.loader;

import com.sun.tools.javap.JavapTask;
import com.sun.tools.javap.JavapTask.BadArgs;
import org.slf4j.Logger;
import org.slf4j.LoggerFactory;

import java.io.ByteArrayOutputStream;
import java.io.File;
import java.io.IOException;
import java.util.ArrayList;
import java.util.Collection;
import java.util.List;
import java.util.regex.Matcher;
import java.util.regex.Pattern;

<<<<<<< HEAD
=======
import com.chrisnewland.jitwatch.model.bytecode.BCParamConstant;
import com.chrisnewland.jitwatch.model.bytecode.BCParamNumeric;
import com.chrisnewland.jitwatch.model.bytecode.BCParamString;
import com.chrisnewland.jitwatch.model.bytecode.BCParamSwitch;
import com.chrisnewland.jitwatch.model.bytecode.ClassBC;
import com.chrisnewland.jitwatch.model.bytecode.IBytecodeParam;
import com.chrisnewland.jitwatch.model.bytecode.Instruction;
import com.chrisnewland.jitwatch.model.bytecode.Opcode;
import com.sun.tools.javap.JavapTask;
import com.sun.tools.javap.JavapTask.BadArgs;

>>>>>>> ba9368ad
import static com.chrisnewland.jitwatch.core.JITWatchConstants.*;

public class BytecodeLoader
{
<<<<<<< HEAD
    private static final Logger logger = LoggerFactory.getLogger(BytecodeLoader.class);

    public static Map<String, String> fetchByteCodeForClass(Collection<String> classLocations, String fqClassName)
=======
	public static ClassBC fetchBytecodeForClass(Collection<String> classLocations, String fqClassName)
>>>>>>> ba9368ad
	{
		ClassBC result = null;

		String[] args;

		if (classLocations.size() == 0)
		{
			args = new String[] { "-c", "-p", "-v", fqClassName };
		}
		else
		{
			StringBuilder classPathBuilder = new StringBuilder();

			for (String cp : classLocations)
			{
				classPathBuilder.append(cp).append(File.pathSeparatorChar);
			}

			classPathBuilder.deleteCharAt(classPathBuilder.length() - 1);

			args = new String[] { "-c", "-p", "-v", "-classpath", classPathBuilder.toString(), fqClassName };
		}

		String byteCodeString = null;

		try (ByteArrayOutputStream baos = new ByteArrayOutputStream(65536))
		{
			JavapTask task = new JavapTask();
			task.setLog(baos);
			task.handleOptions(args);
			task.call();

			byteCodeString = baos.toString();
		}
		catch (BadArgs ba)
		{
            logger.error(String.format("Could not obtain bytecode for class: %s", fqClassName), ba);
		}
		catch (IOException ioe)
		{
            logger.error(ioe.getStackTrace().toString(), ioe);
		}

		if (byteCodeString != null)
		{
			result = parse(byteCodeString);
		}

		return result;
	}

	private static ClassBC parse(String result)
	{
		ClassBC classBytecode = new ClassBC();

		String[] lines = result.split(S_NEWLINE);

		int pos = 0;

		String signature = null;
		StringBuilder builder = new StringBuilder();

		boolean inMethod = false;

		while (pos < lines.length)
		{
			String line = lines[pos].trim();

			if (inMethod)
			{
				int firstColonIndex = line.indexOf(C_COLON);

				if (firstColonIndex != -1)
				{
					String beforeColon = line.substring(0, firstColonIndex);

					try
					{
						// line number ?
						Integer.parseInt(beforeColon);

						builder.append(line).append(C_NEWLINE);
					}
					catch (NumberFormatException nfe)
					{
						inMethod = false;
						storeBytecode(classBytecode, signature, builder);
					}
				}
			}
			else
			{
				if (line.startsWith("Code:") && pos >= 2)
				{
					for (int i = 1; i <= 3; i++)
					{
						signature = lines[pos - i].trim();
						
						if (signature.indexOf(C_COLON) == -1)
						{
							break;
						}
					}
					
					signature = signature.substring(0, signature.length() - 1);
					inMethod = true;
					pos++; // skip over stack info
				}
			}

			pos++;
		}

		storeBytecode(classBytecode, signature, builder);

		return classBytecode;
	}

	private static void storeBytecode(ClassBC classBytecode, String signature, StringBuilder builder)
	{
		if (signature != null && builder.length() > 0)
		{
			// remove spaces between multiple method parameters

			int openParentheses = signature.lastIndexOf(S_OPEN_PARENTHESES);

			if (openParentheses != -1)
			{
				int closeParentheses = signature.indexOf(S_CLOSE_PARENTHESES, openParentheses);

				if (closeParentheses != -1)
				{
					String params = signature.substring(openParentheses, closeParentheses);
					params = params.replace(S_SPACE, S_EMPTY);

					signature = signature.substring(0, openParentheses) + params + signature.substring(closeParentheses);
				}
			}

			List<Instruction> instructions = parseInstructions(builder.toString());

			classBytecode.addMemberBytecode(signature, instructions);

			builder.delete(0, builder.length());
		}
	}

	public static List<Instruction> parseInstructions(String bytecode)
	{
		List<Instruction> result = new ArrayList<>();

		String[] lines = bytecode.split(S_NEWLINE);

		Pattern PATTERN_LOG_SIGNATURE = Pattern.compile("^([0-9]+):\\s([0-9a-z_]+)\\s?([#0-9a-z,\\- ]+)?\\s?\\{?\\s?(//.*)?");

		boolean inSwitch = false;
		BCParamSwitch table = new BCParamSwitch();
		Instruction instruction = null;

		for (String line : lines)
		{
			line = line.trim();

			if (inSwitch)
			{
				if (S_CLOSE_BRACE.equals(line))
				{
					instruction.addParameter(table);

					result.add(instruction);
					inSwitch = false;
				}
				else
				{
					String[] parts = line.split(S_COLON);

					if (parts.length == 2)
					{
						table.put(parts[0].trim(), parts[1].trim());
					}
					else
					{
						System.err.println("Unexpected tableswitch entry: " + line);
					}
				}
			}
			else
			{
				try
				{
					Matcher matcher = PATTERN_LOG_SIGNATURE.matcher(line);

					if (matcher.find())
					{
						instruction = new Instruction();

						String offset = matcher.group(1);
						String mnemonic = matcher.group(2);
						String paramString = matcher.group(3);
						String comment = matcher.group(4);

						instruction.setOffset(Integer.parseInt(offset));
						instruction.setOpcode(Opcode.getOpcodeForMnemonic(mnemonic));

						if (comment != null && comment.trim().length() > 0)
						{
							instruction.setComment(comment.trim());
						}

						if (instruction.getOpcode() == Opcode.TABLESWITCH || instruction.getOpcode() == Opcode.LOOKUPSWITCH)
						{
							inSwitch = true;
						}
						else
						{
							if (paramString != null && paramString.trim().length() > 0)
							{
								processParameters(paramString.trim(), instruction);
							}

							result.add(instruction);
						}
					}
					else
					{
						System.err.println("could not parse bytecode: '" + line + "'");
					}
				}
				catch (Exception e)
				{
					System.err.println("Error parsing bytecode line: '" + line + "'");
					e.printStackTrace();
				}
			}
		}

		return result;
	}

	private static void processParameters(String paramString, Instruction instruction)
	{
		String[] parts = paramString.split(S_COMMA);

		for (String part : parts)
		{
			IBytecodeParam parameter;

			part = part.trim();

			if (part.charAt(0) == C_HASH)
			{
				parameter = new BCParamConstant(part);
			}
			else
			{
				try
				{
					int value = Integer.parseInt(part);
					parameter = new BCParamNumeric(value);
				}
				catch (NumberFormatException nfe)
				{
					parameter = new BCParamString(part);
				}
			}

			instruction.addParameter(parameter);
		}
	}
}<|MERGE_RESOLUTION|>--- conflicted
+++ resolved
@@ -4,11 +4,6 @@
  * Instructions: https://github.com/AdoptOpenJDK/jitwatch/wiki
  */
 package com.chrisnewland.jitwatch.loader;
-
-import com.sun.tools.javap.JavapTask;
-import com.sun.tools.javap.JavapTask.BadArgs;
-import org.slf4j.Logger;
-import org.slf4j.LoggerFactory;
 
 import java.io.ByteArrayOutputStream;
 import java.io.File;
@@ -19,8 +14,6 @@
 import java.util.regex.Matcher;
 import java.util.regex.Pattern;
 
-<<<<<<< HEAD
-=======
 import com.chrisnewland.jitwatch.model.bytecode.BCParamConstant;
 import com.chrisnewland.jitwatch.model.bytecode.BCParamNumeric;
 import com.chrisnewland.jitwatch.model.bytecode.BCParamString;
@@ -32,18 +25,11 @@
 import com.sun.tools.javap.JavapTask;
 import com.sun.tools.javap.JavapTask.BadArgs;
 
->>>>>>> ba9368ad
 import static com.chrisnewland.jitwatch.core.JITWatchConstants.*;
 
 public class BytecodeLoader
 {
-<<<<<<< HEAD
-    private static final Logger logger = LoggerFactory.getLogger(BytecodeLoader.class);
-
-    public static Map<String, String> fetchByteCodeForClass(Collection<String> classLocations, String fqClassName)
-=======
 	public static ClassBC fetchBytecodeForClass(Collection<String> classLocations, String fqClassName)
->>>>>>> ba9368ad
 	{
 		ClassBC result = null;
 
@@ -80,11 +66,11 @@
 		}
 		catch (BadArgs ba)
 		{
-            logger.error(String.format("Could not obtain bytecode for class: %s", fqClassName), ba);
+			System.err.println("Could not obtain bytcode for class: " + fqClassName);
 		}
 		catch (IOException ioe)
 		{
-            logger.error(ioe.getStackTrace().toString(), ioe);
+			ioe.printStackTrace();
 		}
 
 		if (byteCodeString != null)
@@ -107,6 +93,8 @@
 		StringBuilder builder = new StringBuilder();
 
 		boolean inMethod = false;
+
+		Map<String, String> bytecodeMap = new HashMap<>();
 
 		while (pos < lines.length)
 		{
@@ -150,16 +138,15 @@
 					
 					signature = signature.substring(0, signature.length() - 1);
 					inMethod = true;
-					pos++; // skip over stack info
 				}
 			}
 
 			pos++;
 		}
 
-		storeBytecode(classBytecode, signature, builder);
-
-		return classBytecode;
+		storeBytecode(bytecodeMap, signature, builder);
+
+		return bytecodeMap;
 	}
 
 	private static void storeBytecode(ClassBC classBytecode, String signature, StringBuilder builder)
