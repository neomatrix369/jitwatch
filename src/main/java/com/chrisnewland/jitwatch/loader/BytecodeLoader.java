--- conflicted
+++ resolved
@@ -8,7 +8,6 @@
 import com.chrisnewland.jitwatch.model.bytecode.*;
 import com.sun.tools.javap.JavapTask;
 import com.sun.tools.javap.JavapTask.BadArgs;
-
 import org.slf4j.Logger;
 import org.slf4j.LoggerFactory;
 
@@ -25,24 +24,12 @@
 
 public final class BytecodeLoader
 {
-<<<<<<< HEAD
-    private static final Logger logger = LoggerFactory.getLogger(BytecodeLoader.class);
-    private static final Pattern PATTERN_BYTECODE_INSTRUCTION = Pattern.compile("^([0-9]+):\\s([0-9a-z_]+)\\s?([#0-9a-z,\\- ]+)?\\s?\\{?\\s?(//.*)?");
-
-    /*
-        Hide Utility Class Constructor
-        Utility classes should not have a public or default constructor.
-    */
-    private BytecodeLoader() {
-    }
-=======
 	private static final Logger logger = LoggerFactory.getLogger(BytecodeLoader.class);
 
 	enum ParseState
 	{
 		OTHER, BYTECODE, LINETABLE
 	}
->>>>>>> 9cfb46da
 
 	public static ClassBC fetchBytecodeForClass(Collection<String> classLocations, String fqClassName)
 	{
@@ -218,10 +205,10 @@
 		return version;
 	}
 
-	private static String fixSignature(String signature)
-	{
-		String result = null;
-
+	private static String fixSignature(String inSignature)
+	{
+        String signature = inSignature;
+               
 		if (signature != null)
 		{
 			// remove spaces between multiple method parameters
@@ -237,12 +224,12 @@
 					String params = signature.substring(openParentheses, closeParentheses);
 					params = params.replace(S_SPACE, S_EMPTY);
 
-					result = signature.substring(0, openParentheses) + params + S_CLOSE_PARENTHESES;
-				}
-			}
-		}
-
-		return result;
+					signature = signature.substring(0, openParentheses) + params + signature.substring(closeParentheses);
+				}
+			}
+		}
+
+		return signature;
 	}
 
 	public static List<BytecodeInstruction> parseInstructions(String bytecode)
@@ -251,12 +238,9 @@
 
 		String[] lines = bytecode.split(S_NEWLINE);
 
-<<<<<<< HEAD
-=======
 		final Pattern PATTERN_BYTECODE_INSTRUCTION = Pattern
 				.compile("^([0-9]+):\\s([0-9a-z_]+)\\s?([#0-9a-z,\\- ]+)?\\s?\\{?\\s?(//.*)?");
 
->>>>>>> 9cfb46da
 		boolean inSwitch = false;
 		BCParamSwitch table = new BCParamSwitch();
 		BytecodeInstruction instruction = null;
