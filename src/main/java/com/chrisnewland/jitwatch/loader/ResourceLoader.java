--- conflicted
+++ resolved
@@ -4,13 +4,6 @@
  * Instructions: https://github.com/AdoptOpenJDK/jitwatch/wiki
  */
 package com.chrisnewland.jitwatch.loader;
-
-import com.chrisnewland.jitwatch.model.MetaClass;
-<<<<<<< HEAD
-=======
-import org.slf4j.Logger;
-import org.slf4j.LoggerFactory;
->>>>>>> b1079477
 
 import java.io.BufferedReader;
 import java.io.File;
@@ -22,11 +15,11 @@
 import java.util.zip.ZipEntry;
 import java.util.zip.ZipFile;
 
-import static com.chrisnewland.jitwatch.core.JITWatchConstants.S_DOT;
+import com.chrisnewland.jitwatch.model.MetaClass;
+import static com.chrisnewland.jitwatch.core.JITWatchConstants.*;
 
 public class ResourceLoader
 {
-<<<<<<< HEAD
     /*
         Hide Utility Class Constructor
         Utility classes should not have a public or default constructor.
@@ -35,15 +28,10 @@
     }
 
     public static String getSourceFilename(MetaClass metaClass)
-=======
-    private static final Logger logger = LoggerFactory.getLogger(ResourceLoader.class);
-
-	public static String getSourceFilename(MetaClass metaClass)
->>>>>>> b1079477
 	{
 		String fqName = metaClass.getFullyQualifiedName();
 		
-		int dollarPos = fqName.indexOf('$');
+		int dollarPos = fqName.indexOf("$");
 
 		if (dollarPos != -1)
 		{
@@ -104,7 +92,7 @@
 			}
 			catch (IOException ioe)
 			{
-                logger.error("{}", ioe);
+				ioe.printStackTrace();
 			}
 		}
 
@@ -138,7 +126,7 @@
 		}
 		catch (IOException ioe)
 		{
-            logger.error("{}", ioe);
+			ioe.printStackTrace();
 		}
 
 		return result;
