/*
 * Copyright (c) 2013, 2014 Chris Newland.
 * Licensed under https://github.com/AdoptOpenJDK/jitwatch/blob/master/LICENSE-BSD
 * Instructions: https://github.com/AdoptOpenJDK/jitwatch/wiki
 */
package com.chrisnewland.jitwatch.chain;

import com.chrisnewland.jitwatch.model.*;
import com.chrisnewland.jitwatch.util.InlineUtil;
import com.chrisnewland.jitwatch.util.JournalUtil;
import com.chrisnewland.jitwatch.util.ParseUtil;

import java.util.HashMap;
import java.util.List;
import java.util.Map;

import org.slf4j.Logger;
import org.slf4j.LoggerFactory;

import static com.chrisnewland.jitwatch.core.JITWatchConstants.*;

public class CompileChainWalker
{
	private static final Logger logger = LoggerFactory.getLogger(CompileChainWalker.class);

	private IParseDictionary parseDictionary;

	private IReadOnlyJITDataModel model;

	public CompileChainWalker(IReadOnlyJITDataModel model)
	{
		this.model = model;
	}

	public CompileNode buildCallTree(IMetaMember mm)
	{
		CompileNode root = null;

		if (mm.isCompiled())
		{
			Journal journal = mm.getJournal();

<<<<<<< HEAD
                Tag parsePhase = JournalUtil.getParsePhase(journal);

                // TODO fix for JDK8
                if (parsePhase != null)
                {
                    List<Tag> parseTags = parsePhase.getNamedChildren(TAG_PARSE);

                    for (Tag parseTag : parseTags)
                    {
                        String id = parseTag.getAttribute(ATTR_METHOD);

                        root = new CompileNode(mm, id);

                        processParseTag(parseTag, root);
                    }
                }
            }
        }

        return root;
    }

    public String buildCompileChainTextRepresentation(CompileNode node)
    {
        StringBuilder builder = new StringBuilder();

        show(node, builder, 0);

        return builder.toString();
    }

    private void show(CompileNode node, StringBuilder builder, int depth)
    {
        if (depth > 0)
        {
            for (int i = 0; i < depth; i++)
            {
                builder.append("\t");
            }

            builder.append(" -> ");

            builder.append(node.getMember().getMemberName());

            builder.append("[");

            if (node.getMember().isCompiled())
            {
                builder.append("C");
            }

            if (node.isInlined())
            {
                builder.append("I");
            }

            builder.append("]");

            if (depth == 0)
            {
                builder.append("\n");
            }
        }

        for (CompileNode child : node.getChildren())
        {
            show(child, builder, depth + 1);
        }

        if (node.getChildren().size() == 0)
        {
            builder.append("\n");
        }
    }

    private void processParseTag(Tag parseTag, CompileNode node)
    {
        String methodID = null;
        boolean inlined = false;
        String inlineReason = null;

        Map<String, String> methodAttrs = new HashMap<>();
        Map<String, String> callAttrs = new HashMap<>();

        // TODO - this switch code is appearing a lot
        // should probably refactor with an interface
        // or visitor pattern
        for (Tag child : parseTag.getChildren())
        {
            String tagName = child.getName();
            Map<String, String> tagAttrs = child.getAttrs();

            switch (tagName)
            {
                case TAG_BC:
                {
                    callAttrs.clear();
                }
                break;

                case TAG_METHOD:
                {
                    methodID = tagAttrs.get(ATTR_ID);
                    // reset
                    inlined = false;
                    methodAttrs.clear();
                    methodAttrs.putAll(tagAttrs);
                }
                break;

                case TAG_CALL:
                {
                    methodID = tagAttrs.get(ATTR_METHOD);
                    inlined = false;
                    callAttrs.clear();
                    callAttrs.putAll(tagAttrs);
                }
                break;

                case TAG_INLINE_FAIL:
                {
                    // reset
                    inlined = false;

                    IMetaMember childCall = ParseUtil.lookupMember(methodID, parseDictionary, model);

                    CompileNode childNode = new CompileNode(childCall, methodID);
                    node.addChild(childNode);

                    String reason = tagAttrs.get(ATTR_REASON);
                    String annotationText = InlineUtil.buildInlineAnnotationText(false, reason, callAttrs, methodAttrs);
                    childNode.setInlined(inlined, annotationText);

                    methodID = null;
                }
                break;

                case TAG_INLINE_SUCCESS:
                    inlined = true;
                    String reason = tagAttrs.get(ATTR_REASON);
                    inlineReason = InlineUtil.buildInlineAnnotationText(true, reason, callAttrs, methodAttrs);
                    break;

                // call depth
                case TAG_PARSE:
                {
                    String childMethodID = tagAttrs.get(ATTR_METHOD);

                    IMetaMember childCall = ParseUtil.lookupMember(childMethodID, parseDictionary, model);

                    CompileNode childNode = new CompileNode(childCall, childMethodID);
                    node.addChild(childNode);

                    if (methodID != null && methodID.equals(childMethodID))
                    {
                        childNode.setInlined(inlined, inlineReason);
                    }

                    processParseTag(child, childNode);
                }
                break;

                default:
                    break;
            }
        }
    }
=======
			Task lastTaskTag = JournalUtil.getLastTask(journal);

			if (lastTaskTag != null)
			{
				parseDictionary = lastTaskTag.getParseDictionary();

				Tag parsePhase = JournalUtil.getParsePhase(journal);

				// TODO fix for JDK8
				if (parsePhase != null)
				{
					List<Tag> parseTags = parsePhase.getNamedChildren(TAG_PARSE);

					for (Tag parseTag : parseTags)
					{
						String id = parseTag.getAttribute(ATTR_METHOD);

						root = new CompileNode(mm, id);

						processParseTag(parseTag, root);
					}
				}
			}
		}

		return root;
	}

	public String buildCompileChainTextRepresentation(CompileNode node)
	{
		StringBuilder builder = new StringBuilder();

		show(node, builder, 0);

		return builder.toString();
	}

	private void show(CompileNode node, StringBuilder builder, int depth)
	{
		if (depth > 0)
		{
			for (int i = 0; i < depth; i++)
			{
				builder.append("\t");
			}

			builder.append(" -> ");

			builder.append(node.getMember().getMemberName());

			builder.append("[");

			if (node.getMember().isCompiled())
			{
				builder.append("C");
			}

			if (node.isInlined())
			{
				builder.append("I");
			}

			builder.append("]");

			if (depth == 0)
			{
				builder.append("\n");
			}
		}

		for (CompileNode child : node.getChildren())
		{
			show(child, builder, depth + 1);
		}

		if (node.getChildren().size() == 0)
		{
			builder.append("\n");
		}
	}

	private void processParseTag(Tag parseTag, CompileNode node)
	{
		String methodID = null;
		boolean inlined = false;
		String inlineReason = null;

		Map<String, String> methodAttrs = new HashMap<>();
		Map<String, String> callAttrs = new HashMap<>();

		// TODO - this switch code is appearing a lot
		// should probably refactor with an interface
		// or visitor pattern
		for (Tag child : parseTag.getChildren())
		{
			String tagName = child.getName();
			Map<String, String> tagAttrs = child.getAttrs();
			
			switch (tagName)
			{
			case TAG_BC:
			{
				callAttrs.clear();
			}
				break;

			case TAG_METHOD:
			{
				methodID = tagAttrs.get(ATTR_ID);
				inlined = false; // reset
				methodAttrs.clear();
				methodAttrs.putAll(tagAttrs);
			}
				break;

			case TAG_CALL:
			{
				methodID = tagAttrs.get(ATTR_METHOD);
				inlined = false;
				callAttrs.clear();
				callAttrs.putAll(tagAttrs);
			}
				break;

			case TAG_INLINE_FAIL:
			{
				inlined = false; // reset

				IMetaMember childCall = ParseUtil.lookupMember(methodID, parseDictionary, model);

				if (childCall != null)
				{
					CompileNode childNode = new CompileNode(childCall, methodID);
					node.addChild(childNode);

					String reason = tagAttrs.get(ATTR_REASON);
					String annotationText = InlineUtil.buildInlineAnnotationText(false, reason, callAttrs, methodAttrs);
					childNode.setInlined(inlined, annotationText);
				}
				else
				{
					logger.error("TAG_INLINE_FAIL Failed to create CompileNode with null member. Method was {}", methodID);
				}

				methodID = null;
			}
				break;

			case TAG_INLINE_SUCCESS:
				inlined = true;
				String reason = tagAttrs.get(ATTR_REASON);
				inlineReason = InlineUtil.buildInlineAnnotationText(true, reason, callAttrs, methodAttrs);
				break;

			case TAG_PARSE: // call depth
			{
				String childMethodID = tagAttrs.get(ATTR_METHOD);

				IMetaMember childCall = ParseUtil.lookupMember(childMethodID, parseDictionary, model);

				if (childCall != null)
				{
					CompileNode childNode = new CompileNode(childCall, childMethodID);
					node.addChild(childNode);

					if (methodID != null && methodID.equals(childMethodID))
					{
						childNode.setInlined(inlined, inlineReason);
					}

					processParseTag(child, childNode);
				}
				else
				{
					logger.error("TAG_PARSE Failed to create CompileNode with null member. Method was {}", childMethodID);
				}
			}
				break;

			default:
				break;
			}
		}
	}
>>>>>>> 87bd797e
}<|MERGE_RESOLUTION|>--- conflicted
+++ resolved
@@ -40,175 +40,6 @@
 		{
 			Journal journal = mm.getJournal();
 
-<<<<<<< HEAD
-                Tag parsePhase = JournalUtil.getParsePhase(journal);
-
-                // TODO fix for JDK8
-                if (parsePhase != null)
-                {
-                    List<Tag> parseTags = parsePhase.getNamedChildren(TAG_PARSE);
-
-                    for (Tag parseTag : parseTags)
-                    {
-                        String id = parseTag.getAttribute(ATTR_METHOD);
-
-                        root = new CompileNode(mm, id);
-
-                        processParseTag(parseTag, root);
-                    }
-                }
-            }
-        }
-
-        return root;
-    }
-
-    public String buildCompileChainTextRepresentation(CompileNode node)
-    {
-        StringBuilder builder = new StringBuilder();
-
-        show(node, builder, 0);
-
-        return builder.toString();
-    }
-
-    private void show(CompileNode node, StringBuilder builder, int depth)
-    {
-        if (depth > 0)
-        {
-            for (int i = 0; i < depth; i++)
-            {
-                builder.append("\t");
-            }
-
-            builder.append(" -> ");
-
-            builder.append(node.getMember().getMemberName());
-
-            builder.append("[");
-
-            if (node.getMember().isCompiled())
-            {
-                builder.append("C");
-            }
-
-            if (node.isInlined())
-            {
-                builder.append("I");
-            }
-
-            builder.append("]");
-
-            if (depth == 0)
-            {
-                builder.append("\n");
-            }
-        }
-
-        for (CompileNode child : node.getChildren())
-        {
-            show(child, builder, depth + 1);
-        }
-
-        if (node.getChildren().size() == 0)
-        {
-            builder.append("\n");
-        }
-    }
-
-    private void processParseTag(Tag parseTag, CompileNode node)
-    {
-        String methodID = null;
-        boolean inlined = false;
-        String inlineReason = null;
-
-        Map<String, String> methodAttrs = new HashMap<>();
-        Map<String, String> callAttrs = new HashMap<>();
-
-        // TODO - this switch code is appearing a lot
-        // should probably refactor with an interface
-        // or visitor pattern
-        for (Tag child : parseTag.getChildren())
-        {
-            String tagName = child.getName();
-            Map<String, String> tagAttrs = child.getAttrs();
-
-            switch (tagName)
-            {
-                case TAG_BC:
-                {
-                    callAttrs.clear();
-                }
-                break;
-
-                case TAG_METHOD:
-                {
-                    methodID = tagAttrs.get(ATTR_ID);
-                    // reset
-                    inlined = false;
-                    methodAttrs.clear();
-                    methodAttrs.putAll(tagAttrs);
-                }
-                break;
-
-                case TAG_CALL:
-                {
-                    methodID = tagAttrs.get(ATTR_METHOD);
-                    inlined = false;
-                    callAttrs.clear();
-                    callAttrs.putAll(tagAttrs);
-                }
-                break;
-
-                case TAG_INLINE_FAIL:
-                {
-                    // reset
-                    inlined = false;
-
-                    IMetaMember childCall = ParseUtil.lookupMember(methodID, parseDictionary, model);
-
-                    CompileNode childNode = new CompileNode(childCall, methodID);
-                    node.addChild(childNode);
-
-                    String reason = tagAttrs.get(ATTR_REASON);
-                    String annotationText = InlineUtil.buildInlineAnnotationText(false, reason, callAttrs, methodAttrs);
-                    childNode.setInlined(inlined, annotationText);
-
-                    methodID = null;
-                }
-                break;
-
-                case TAG_INLINE_SUCCESS:
-                    inlined = true;
-                    String reason = tagAttrs.get(ATTR_REASON);
-                    inlineReason = InlineUtil.buildInlineAnnotationText(true, reason, callAttrs, methodAttrs);
-                    break;
-
-                // call depth
-                case TAG_PARSE:
-                {
-                    String childMethodID = tagAttrs.get(ATTR_METHOD);
-
-                    IMetaMember childCall = ParseUtil.lookupMember(childMethodID, parseDictionary, model);
-
-                    CompileNode childNode = new CompileNode(childCall, childMethodID);
-                    node.addChild(childNode);
-
-                    if (methodID != null && methodID.equals(childMethodID))
-                    {
-                        childNode.setInlined(inlined, inlineReason);
-                    }
-
-                    processParseTag(child, childNode);
-                }
-                break;
-
-                default:
-                    break;
-            }
-        }
-    }
-=======
 			Task lastTaskTag = JournalUtil.getLastTask(journal);
 
 			if (lastTaskTag != null)
@@ -393,5 +224,4 @@
 			}
 		}
 	}
->>>>>>> 87bd797e
 }