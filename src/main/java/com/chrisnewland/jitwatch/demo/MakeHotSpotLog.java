--- conflicted
+++ resolved
@@ -57,7 +57,7 @@
 			count = add(count, i);
 		}
 
-		LOGGER.info("addVariable: {}", count);
+        LOGGER.info("addVariable: {}", count);
 	}
 
 	private void addConstant(int iterations)
@@ -266,7 +266,7 @@
 			count = chainB1(count);
 		}
 
-		LOGGER.info("testCallChain: {}", count);
+        LOGGER.info("testCallChain: {}", count);
 	}
 
 	private long chainA1(long count)
@@ -315,7 +315,7 @@
 			count = chainC2(count);
 		}
 
-		LOGGER.warn("testCallChain2: {}", count);
+        LOGGER.warn("testCallChain2: {}", count);
 	}
 	
 	private boolean test(int count, int iterations)
@@ -341,7 +341,7 @@
 			}
 		}
 
-		LOGGER.warn("testCallChain2: {}", count);
+        LOGGER.warn("testCallChain2: {}", count);
 	}
 
 	private long chainC1(long inCount)
@@ -373,7 +373,7 @@
 			count = leaf4(count);
 		}
 
-		LOGGER.info("testLeaf: {}", count);
+        LOGGER.info("testLeaf: {}", count);
 	}
 
 	private long leaf1(long count)
@@ -416,11 +416,8 @@
 	{
 		for (int w = 0; w < wordCount; w++)
 		{
-<<<<<<< HEAD
-			LOGGER.info("upper: {}", ucw);
-=======
 			ucWords[w] = lcWords[w].toUpperCase();
->>>>>>> 87bd797e
+			LOGGER.info("upper: {}", ucWords[w]);
 		}
 	}
 
