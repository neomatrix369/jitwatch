--- conflicted
+++ resolved
@@ -6,7 +6,8 @@
 package com.chrisnewland.jitwatch.demo;
 
 import com.chrisnewland.jitwatch.loader.BytecodeLoader;
-<<<<<<< HEAD
+import com.chrisnewland.jitwatch.model.bytecode.ClassBC;
+import com.chrisnewland.jitwatch.model.bytecode.Instruction;
 
 import java.io.File;
 import java.io.IOException;
@@ -14,12 +15,11 @@
 import java.util.ArrayList;
 import java.util.Enumeration;
 import java.util.List;
-import java.util.Map;
 import java.util.zip.ZipEntry;
 import java.util.zip.ZipFile;
 
-public class JarScan {
-
+public class JarScan
+{
     /*
         Hide Utility Class Constructor
         Utility classes should not have a public or default constructor.
@@ -28,82 +28,6 @@
     }
 
     @SuppressWarnings("unchecked")
-    public static void iterateJar(File jarFile, int maxMethodBytes, PrintWriter writer) throws IOException {
-        List<String> classLocations = new ArrayList<>();
-
-        classLocations.add(jarFile.getPath());
-
-        try (ZipFile zip = new ZipFile(jarFile)) {
-            Enumeration<ZipEntry> list = (Enumeration<ZipEntry>) zip.entries();
-            while (list.hasMoreElements()) {
-                ZipEntry entry = list.nextElement();
-                String name = entry.getName();
-
-                if (name.endsWith(".class")) {
-                    String fqName = name.replace("/", ".").substring(0, name.length() - 6);
-                    process(classLocations, fqName, maxMethodBytes, writer);
-                }
-            }
-            writer.flush();
-        }
-    }
-
-    private static void process(List<String> classLocations, String className, int maxMethodBytes, PrintWriter writer) {
-        Map<String, String> methodBytecode = BytecodeLoader.fetchByteCodeForClass(classLocations, className);
-
-        boolean shownClass = false;
-
-        for (Map.Entry<String, String> entry : methodBytecode.entrySet()) {
-            String methodName = entry.getKey();
-            String bytecode = entry.getValue();
-            String[] lines = bytecode.split("\n");
-            String lastLine = lines[lines.length - 1];
-            String[] lastLineParts = lastLine.split(" ");
-            String bcOffset = lastLineParts[0].substring(0, lastLineParts[0].length() - 1);
-
-            // assume final instruction is a return of some kind for 1 byte
-            int bcSize = 1 + tryParse(bcOffset);
-            if (bcSize >= maxMethodBytes && !methodName.equals("static {}")) {
-                if (!shownClass) {
-                    writer.println(className);
-                    shownClass = true;
-                }
-
-                writer.print(bcSize);
-                writer.print(" -> ");
-                writer.println(methodName);
-            }
-
-        }
-
-    }
-
-    private static int tryParse(String value) {
-        try {
-            return Integer.parseInt(value);
-        } catch (NumberFormatException nfe) {
-            return -1;
-        }
-    }
-
-    public static void main(String[] args) throws IOException {
-        int maxMethodBytes = Integer.getInteger("maxMethodSize", 325);
-        PrintWriter writer = new PrintWriter(System.out);
-        for (String jar : args) {
-            File jarFile = new File(jar);
-            writer.print(jarFile.getAbsolutePath());
-            writer.println(':');
-            iterateJar(jarFile, maxMethodBytes, writer);
-            writer.println();
-        }
-    }
-=======
-import com.chrisnewland.jitwatch.model.bytecode.ClassBC;
-import com.chrisnewland.jitwatch.model.bytecode.Instruction;
-
-public class JarScan
-{
-	@SuppressWarnings("unchecked")
 	public static void iterateJar(File jarFile, int maxMethodBytes, PrintWriter writer) throws IOException
 	{
 		List<String> classLocations = new ArrayList<>();
@@ -113,17 +37,17 @@
 		try (ZipFile zip = new ZipFile(jarFile))
 		{
 			Enumeration<ZipEntry> list = (Enumeration<ZipEntry>) zip.entries();
-			
+
 			while (list.hasMoreElements())
 			{
 				ZipEntry entry = list.nextElement();
-				
+
 				String name = entry.getName();
 
 				if (name.endsWith(".class"))
 				{
 					String fqName = name.replace("/", ".").substring(0, name.length() - 6);
-		
+
 					process(classLocations, fqName, maxMethodBytes, writer);
 				}
 			}
@@ -133,7 +57,7 @@
 	private static void process(List<String> classLocations, String className, int maxMethodBytes, PrintWriter writer)
 	{
 		ClassBC classBytecode = BytecodeLoader.fetchBytecodeForClass(classLocations, className);
-				
+
 		boolean shownClass = false;
 
 		for (String memberName : classBytecode.getBytecodeMethodSignatures())
@@ -146,9 +70,9 @@
 
 				// assume final instruction is a return of some kind for 1 byte
 				int bcSize = 1 + lastInstruction.getOffset();
-				
+
 				if (bcSize >= maxMethodBytes && !memberName.equals("static {}"))
-				{			
+				{
 					if (!shownClass)
 					{
 						writer.println(className);
@@ -182,9 +106,8 @@
 
 			writer.println();
 		}
-		
+
 		writer.flush();
 		writer.close();
 	}
->>>>>>> b1079477
 }