--- conflicted
+++ resolved
@@ -24,18 +24,15 @@
 
 public class HotSpotLogParser implements ILogParser, IMemberFinder
 {
-<<<<<<< HEAD
-
+
+    private static final Logger logger = LoggerFactory.getLogger(HotSpotLogParser.class);
+    
     private static final int INPUT_BUFFER_SIZE = 65536;
 
     enum ParseState
 	{
 		READY, IN_TAG, IN_NATIVE
 	}
-
-=======
->>>>>>> ca14c0ee
-	private static final Logger logger = LoggerFactory.getLogger(HotSpotLogParser.class);
 
 	private JITDataModel model;
 
