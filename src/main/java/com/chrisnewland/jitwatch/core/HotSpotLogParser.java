/*
 * Copyright (c) 2013, 2014 Chris Newland.
 * Licensed under https://github.com/AdoptOpenJDK/jitwatch/blob/master/LICENSE-BSD
 * Instructions: https://github.com/AdoptOpenJDK/jitwatch/wiki
 */
package com.chrisnewland.jitwatch.core;

import com.chrisnewland.jitwatch.model.*;
import com.chrisnewland.jitwatch.util.ClassUtil;
import com.chrisnewland.jitwatch.util.ParseUtil;
import com.chrisnewland.jitwatch.util.StringUtil;
import org.slf4j.Logger;
import org.slf4j.LoggerFactory;

import java.io.BufferedReader;
import java.io.File;
import java.io.FileReader;
import java.io.IOException;
import java.net.URI;
import java.util.Map;

import static com.chrisnewland.jitwatch.core.JITWatchConstants.*;

public class HotSpotLogParser
{
	enum ParseState
	{
		READY, IN_TAG, IN_NATIVE
	}

    private static final Logger logger = LoggerFactory.getLogger(HotSpotLogParser.class);

	private JITDataModel model;

	private boolean watching = false;

	private ParseState parseState = ParseState.READY;

	private StringBuilder nativeCodeBuilder = new StringBuilder();

	private IMetaMember currentMember = null;

	private IJITListener logListener = null;

	private long currentLineNumber;

	private JITWatchConfig config;

	private TagProcessor tagProcessor;

	public HotSpotLogParser(JITDataModel model, JITWatchConfig config, IJITListener logListener)
	{
		this.model = model;

		this.logListener = logListener;

		this.config = config;
	}

	private void mountAdditionalClasses()
	{
		for (String filename : config.getClassLocations())
		{
			URI uri = new File(filename).toURI();

			logListener.handleLogEntry("Adding classpath: " + uri.toString());

			ClassUtil.addURIToClasspath(uri);
		}
	}

	private void logEvent(JITEvent event)
	{
		if (logListener != null)
		{
			logListener.handleJITEvent(event);
		}
	}

	private void logError(String entry)
	{
		if (logListener != null)
		{
			logListener.handleErrorEntry(entry);
		}
	}

	public void watch(File hotspotLog) throws IOException
	{
		mountAdditionalClasses();

		currentLineNumber = 0;

		BufferedReader input = new BufferedReader(new FileReader(hotspotLog));

		String currentLine = null;

		tagProcessor = new TagProcessor();

		watching = true;

		while (watching)
		{
			if (currentLine != null)
			{
				try
				{
					handleLine(currentLine);
				}
				catch (Exception ex)
				{
<<<<<<< HEAD
					System.err.format("Exception handling: '%s'",  currentLine);
					ex.printStackTrace();
=======
                    logger.error("Exception handling: '{}' {}", currentLine, ex);
>>>>>>> 974ec8bd
				}
			}
			else
			{
				try
				{
					Thread.sleep(1000);
				}
				catch (InterruptedException e)
				{
					logger.error("{}", e);
					break;
				}
			}

			currentLine = input.readLine();
		}

		input.close();
	}

	public void stop()
	{
		watching = false;
	}

	// <?xml version='1.0' encoding='UTF-8'?>
	// <hotspot_log version='160 1' process='20929' time_ms='1380789730403'>
	// <vm_version>
	// <name>
	// </name>
	// <release>
	// </release>
	// <info>
	// </info>
	// </vm_version>
	// <vm_arguments>
	// <args>
	// </args>
	// <command>
	// </command>
	// <launcher>
	// </launcher>
	// <properties>
	// </properties>
	// </vm_arguments>
	// <tty>
	// <task_queued /> ...
	// </tty>
	// <compilation_log>
	// <task > ...
	// <compilation_log>
	// <hotspot_log_done stamp='175.381'/>
	// </hotspot_log>

	private void handleLine(String currentLine)
	{
		currentLine = currentLine.replace("&lt;", S_OPEN_ANGLE);
		currentLine = currentLine.replace("&gt;", S_CLOSE_ANGLE);

		if (currentLine.startsWith(S_OPEN_ANGLE))
		{
			boolean isSkip = false;

			for (String skip : JITWatchConstants.SKIP_TAGS)
			{
				if (currentLine.startsWith(skip))
				{
					isSkip = true;
					break;
				}
			}

			if (!isSkip)
			{
				Tag tag = tagProcessor.processLine(currentLine);

				if (tag != null)
				{
					handleTag(tag);

					parseState = ParseState.READY;
				}
				else
				{
					parseState = ParseState.IN_TAG;
				}
			}
		}
		else if (currentLine.startsWith(JITWatchConstants.LOADED))
		{
			if (parseState == ParseState.IN_NATIVE)
			{
				completeNativeCode();
			}
			handleLoaded(currentLine);
		}
		else if (parseState == ParseState.IN_NATIVE)
		{
			appendNativeCode(currentLine);
		}
		else if (parseState == ParseState.IN_TAG)
		{
			tagProcessor.processLine(currentLine);
		}
		else if (currentLine.contains(JITWatchConstants.NATIVE_CODE_METHOD_MARK))
		{
			String sig = ParseUtil.convertNativeCodeMethodName(currentLine);

			currentMember = findMemberWithSignature(sig);

			parseState = ParseState.IN_NATIVE;

			appendNativeCode(currentLine);
		}

		currentLineNumber++;
	}

	private void handleTag(Tag tag)
	{
		if (parseState == ParseState.IN_NATIVE)
		{
			// TODO: chase up bug report for mangled hotspot output
			completeNativeCode();
		}

		String tagName = tag.getName();

		switch (tagName)
		{
		case JITWatchConstants.TAG_VM_VERSION:
			handleVmVersion(tag);
			break;
		
		case JITWatchConstants.TAG_TASK_QUEUED:
			handleTagQueued(tag);
			break;

		case JITWatchConstants.TAG_NMETHOD:
			handleTagNMethod(tag);
			break;

		case JITWatchConstants.TAG_TASK:
			handleTagTask(tag);
			break;

		case JITWatchConstants.TAG_START_COMPILE_THREAD:
			handleStartCompileThread(tag);
			break;

        default:
            break;
		}
	}

	private void handleVmVersion(Tag tag)
	{
		String release = tag.getNamedChildren(TAG_RELEASE).get(0).getTextContent();

		model.setVmVersionRelease(release);
	}

	private void appendNativeCode(String line)
	{
		nativeCodeBuilder.append(line).append("\n");
	}

	private void completeNativeCode()
	{
		parseState = ParseState.READY;

		if (currentMember != null)
		{
			currentMember.setAssembly(nativeCodeBuilder.toString());
		}

		nativeCodeBuilder.delete(0, nativeCodeBuilder.length());
	}

	private void handleStartCompileThread(Tag tag)
	{
		model.getJITStats().incCompilerThreads();
		String threadName = tag.getAttribute(ATTR_NAME);

        if (threadName == null) {
            System.err.format("Thread name not found (attribute '%s' missing in tag).\n", ATTR_NAME);
            return;
        }

		if (threadName.startsWith(C1))
		{
			tagProcessor.setCompiler(CompilerName.C1);
		}
		else if (threadName.startsWith(C2))
		{
			tagProcessor.setCompiler(CompilerName.C2);
		}
		else
		{
<<<<<<< HEAD
			System.err.format("Unexpected compiler name: ", threadName);
=======
            logger.error("Unexpected compiler name: {}", threadName);
>>>>>>> 974ec8bd
		}
	}

	private IMetaMember findMemberWithSignature(String logSignature)
	{
		IMetaMember metaMember = null;

		String[] parsedResult = null;

		try
		{
			parsedResult = ParseUtil.parseLogSignature(logSignature);
		}
		catch (Exception e)
		{
			logError(e.getMessage());
		}

		if (parsedResult != null)
		{
			String className = parsedResult[0];
			String parsedSignature = parsedResult[1];

			if (parsedSignature != null)
			{
				metaMember = model.findMetaMember(className, parsedSignature);
			}
		}
		else
		{
			logError("Could not parse line " + currentLineNumber + " : " + logSignature);
		}

		return metaMember;
	}

	private void handleTagQueued(Tag tag)
	{
		handleMethodLine(tag, EventType.QUEUE);
	}

	private void handleTagNMethod(Tag tag)
	{
		String attrCompiler = tag.getAttribute(ATTR_COMPILER);

		if (attrCompiler != null)
		{
			if (C1.equals(attrCompiler))
			{
				handleMethodLine(tag, EventType.NMETHOD_C1);
			}
			else if (C2.equals(attrCompiler))
			{
				handleMethodLine(tag, EventType.NMETHOD_C2);
			}
			else
			{
				logError("Unexpected Compiler attribute: " + attrCompiler);
			}
		}
		else
		{
			String attrCompileKind = tag.getAttribute(ATTR_COMPILE_KIND);
			
			if (attrCompileKind != null && C2N.equals(attrCompileKind))
			{
				handleMethodLine(tag, EventType.NMETHOD_C2N);
			}
			else
			{
				logError("Missing Compiler attribute " + tag);
			}
		}
	}

	private void handleTagTask(Tag tag)
	{
		handleMethodLine(tag, EventType.TASK);

		Tag tagCodeCache = tag.getFirstNamedChild(JITWatchConstants.TAG_CODE_CACHE);

		if (tagCodeCache != null)
		{
			// copy timestamp from parent <task> tag used for graphing code
			// cache
			String stamp = tag.getAttribute(JITWatchConstants.ATTR_STAMP);
			tagCodeCache.getAttrs().put(JITWatchConstants.ATTR_STAMP, stamp);

			model.addCodeCacheTag(tagCodeCache);
		}

		Tag tagTaskDone = tag.getFirstNamedChild(JITWatchConstants.TAG_TASK_DONE);

		if (tagTaskDone != null)
		{
			handleTaskDone(tagTaskDone);
		}
	}

	private void handleMethodLine(Tag tag, EventType eventType)
	{
		Map<String, String> attrs = tag.getAttrs();

		String attrMethod = attrs.get(ATTR_METHOD);

		if (attrMethod != null)
		{
			attrMethod = attrMethod.replace(S_SLASH, S_DOT);

			IMetaMember member = handleMember(attrMethod, attrs, eventType);

			if (member != null)
			{
				member.addJournalEntry(tag);
			}
		}
	}

	private IMetaMember handleMember(String signature, Map<String, String> attrs, EventType type)
	{
		IMetaMember metaMember = findMemberWithSignature(signature);

		String stampAttr = attrs.get(ATTR_STAMP);
		long stampTime = ParseUtil.parseStamp(stampAttr);

		if (metaMember != null)
		{
			switch (type)
			{
			case QUEUE:
			{
				metaMember.setQueuedAttributes(attrs);
				JITEvent queuedEvent = new JITEvent(stampTime, type, metaMember.toString());
				model.addEvent(queuedEvent);
				logEvent(queuedEvent);
			}
				break;
			case NMETHOD_C1:
			case NMETHOD_C2:
			case NMETHOD_C2N:
			{
				metaMember.setCompiledAttributes(attrs);
				metaMember.getMetaClass().incCompiledMethodCount();
				model.updateStats(metaMember);

				JITEvent compiledEvent = new JITEvent(stampTime, type, metaMember.toString());
				model.addEvent(compiledEvent);
				logEvent(compiledEvent);
			}
				break;
			case TASK:
			{
				metaMember.addCompiledAttributes(attrs);
				currentMember = metaMember;
			}
				break;
			}
		}

		return metaMember;
	}

	private void handleTaskDone(Tag tag)
	{
		Map<String, String> attrs = tag.getAttrs();

		if (attrs.containsKey("nmsize"))
		{
			long nmsize = Long.parseLong(attrs.get("nmsize"));
			model.addNativeBytes(nmsize);
		}

		if (currentMember != null)
		{
			currentMember.addCompiledAttributes(attrs);

			// prevents attr overwrite by next task_done if next member not
			// found due to classpath issues
			currentMember = null;
		}
	}

	/*
	 * JITWatch needs classloader information so it can show classes which have
	 * no JIT-compiled methods in the class tree
	 */
	private void handleLoaded(String currentLine)
	{
		String fqClassName = StringUtil.getSubstringBetween(currentLine, LOADED, S_SPACE);

		if (fqClassName != null)
		{
			String packageName;
			String className;

			int lastDotIndex = fqClassName.lastIndexOf('.');

			if (lastDotIndex != -1)
			{
				packageName = fqClassName.substring(0, lastDotIndex);
				className = fqClassName.substring(lastDotIndex + 1);
			}
			else
			{
				packageName = S_EMPTY;
				className = fqClassName;
			}

			Class<?> clazz = null;

			try
			{
				clazz = ClassUtil.loadClassWithoutInitialising(fqClassName);
			}
			catch (ClassNotFoundException cnf)
			{
				logError("ClassNotFoundException: '" + fqClassName + "' parsing " + currentLine);
			}
			catch (NoClassDefFoundError ncdf)
			{
				logError("NoClassDefFoundError: '" + fqClassName + "' parsing " + currentLine);
			}

			try
			{
				// can throw NCDFE from clazz.getDeclaredMethods()
				model.buildMetaClass(packageName, className, clazz);
			}
			catch (NoClassDefFoundError ncdf)
			{
				// missing class is from a method declaration in fqClassName
				// so look in getMessage()
				logError("NoClassDefFoundError: '" + ncdf.getMessage() + "' parsing " + currentLine);
			}
		}
	}


}<|MERGE_RESOLUTION|>--- conflicted
+++ resolved
@@ -109,12 +109,7 @@
 				}
 				catch (Exception ex)
 				{
-<<<<<<< HEAD
-					System.err.format("Exception handling: '%s'",  currentLine);
-					ex.printStackTrace();
-=======
                     logger.error("Exception handling: '{}' {}", currentLine, ex);
->>>>>>> 974ec8bd
 				}
 			}
 			else
@@ -300,11 +295,6 @@
 		model.getJITStats().incCompilerThreads();
 		String threadName = tag.getAttribute(ATTR_NAME);
 
-        if (threadName == null) {
-            System.err.format("Thread name not found (attribute '%s' missing in tag).\n", ATTR_NAME);
-            return;
-        }
-
 		if (threadName.startsWith(C1))
 		{
 			tagProcessor.setCompiler(CompilerName.C1);
@@ -315,11 +305,7 @@
 		}
 		else
 		{
-<<<<<<< HEAD
-			System.err.format("Unexpected compiler name: ", threadName);
-=======
             logger.error("Unexpected compiler name: {}", threadName);
->>>>>>> 974ec8bd
 		}
 	}
 
