/*
 * Copyright (c) 2013, 2014 Chris Newland.
 * Licensed under https://github.com/AdoptOpenJDK/jitwatch/blob/master/LICENSE-BSD
 * Instructions: https://github.com/AdoptOpenJDK/jitwatch/wiki
 */
package com.chrisnewland.jitwatch.core;

import com.chrisnewland.jitwatch.model.EventType;
import com.chrisnewland.jitwatch.model.IMetaMember;
import com.chrisnewland.jitwatch.model.JITDataModel;
import com.chrisnewland.jitwatch.model.JITEvent;
import com.chrisnewland.jitwatch.model.Tag;
import com.chrisnewland.jitwatch.util.ClassUtil;
import com.chrisnewland.jitwatch.util.ParseUtil;
import com.chrisnewland.jitwatch.util.StringUtil;

import java.io.BufferedReader;
import java.io.File;
import java.io.FileReader;
import java.io.IOException;
import java.net.URI;
import java.util.Map;

import com.chrisnewland.jitwatch.model.CompilerName;

import static com.chrisnewland.jitwatch.core.JITWatchConstants.*;

public class HotSpotLogParser
{
	enum ParseState
	{
		READY, IN_TAG, IN_NATIVE
	}

	private JITDataModel model;

	private boolean watching = false;

	private ParseState parseState = ParseState.READY;

	private StringBuilder nativeCodeBuilder = new StringBuilder();

	private IMetaMember currentMember = null;

	private IJITListener logListener = null;

	private long currentLineNumber;

	private JITWatchConfig config;

	private TagProcessor tagProcessor;

	public HotSpotLogParser(JITDataModel model, JITWatchConfig config, IJITListener logListener)
	{
		this.model = model;

		this.logListener = logListener;

		this.config = config;
	}

	private void mountAdditionalClasses()
	{
		for (String filename : config.getClassLocations())
		{
			URI uri = new File(filename).toURI();

			logListener.handleLogEntry("Adding classpath: " + uri.toString());

			ClassUtil.addURIToClasspath(uri);
		}
	}

	private void logEvent(JITEvent event)
	{
		if (logListener != null)
		{
			logListener.handleJITEvent(event);
		}
	}

	private void logError(String entry)
	{
		if (logListener != null)
		{
			logListener.handleErrorEntry(entry);
		}
	}

	public void watch(File hotspotLog) throws IOException
	{
		mountAdditionalClasses();

		currentLineNumber = 0;

		BufferedReader input = new BufferedReader(new FileReader(hotspotLog));

		String currentLine = null;

		tagProcessor = new TagProcessor();

		watching = true;

		while (watching)
		{
			if (currentLine != null)
			{
				try
				{
					handleLine(currentLine);
				}
				catch (Exception ex)
				{
					System.err.println("Exception handling: '" + currentLine + "'");
					ex.printStackTrace();
				}
			}
			else
			{
				try
				{
					Thread.sleep(1000);
				}
				catch (InterruptedException e)
				{
					e.printStackTrace();
					break;
				}
			}

			currentLine = input.readLine();
		}

		input.close();
	}

	public void stop()
	{
		watching = false;
	}

	// <?xml version='1.0' encoding='UTF-8'?>
	// <hotspot_log version='160 1' process='20929' time_ms='1380789730403'>
	// <vm_version>
	// <name>
	// </name>
	// <release>
	// </release>
	// <info>
	// </info>
	// </vm_version>
	// <vm_arguments>
	// <args>
	// </args>
	// <command>
	// </command>
	// <launcher>
	// </launcher>
	// <properties>
	// </properties>
	// </vm_arguments>
	// <tty>
	// <task_queued /> ...
	// </tty>
	// <compilation_log>
	// <task > ...
	// <compilation_log>
	// <hotspot_log_done stamp='175.381'/>
	// </hotspot_log>

	private void handleLine(String currentLine)
	{
		currentLine = currentLine.replace("&lt;", S_OPEN_ANGLE);
		currentLine = currentLine.replace("&gt;", S_CLOSE_ANGLE);

		if (currentLine.startsWith(S_OPEN_ANGLE))
		{
			boolean isSkip = false;

			for (String skip : JITWatchConstants.SKIP_TAGS)
			{
				if (currentLine.startsWith(skip))
				{
					isSkip = true;
					break;
				}
			}

			if (!isSkip)
			{
				Tag tag = tagProcessor.processLine(currentLine);

				if (tag != null)
				{
					handleTag(tag);

					parseState = ParseState.READY;
				}
				else
				{
					parseState = ParseState.IN_TAG;
				}
			}
		}
		else if (currentLine.startsWith(JITWatchConstants.LOADED))
		{
			if (parseState == ParseState.IN_NATIVE)
			{
				completeNativeCode();
			}
			handleLoaded(currentLine);
		}
		else if (parseState == ParseState.IN_NATIVE)
		{
			appendNativeCode(currentLine);
		}
		else if (parseState == ParseState.IN_TAG)
		{
			tagProcessor.processLine(currentLine);
		}
		else if (currentLine.contains(JITWatchConstants.NATIVE_CODE_METHOD_MARK))
		{
			String sig = ParseUtil.convertNativeCodeMethodName(currentLine);

			currentMember = findMemberWithSignature(sig);

			parseState = ParseState.IN_NATIVE;

			appendNativeCode(currentLine);
		}

		currentLineNumber++;
	}

	private void handleTag(Tag tag)
	{
		if (parseState == ParseState.IN_NATIVE)
		{
			// TODO: chase up bug report for mangled hotspot output
			completeNativeCode();
		}

		String tagName = tag.getName();

		switch (tagName)
		{
		case JITWatchConstants.TAG_VM_VERSION:
			handleVmVersion(tag);
			break;

		case JITWatchConstants.TAG_TASK_QUEUED:
			handleTagQueued(tag);
			break;

		case JITWatchConstants.TAG_NMETHOD:
			handleTagNMethod(tag);
			break;

		case JITWatchConstants.TAG_TASK:
			handleTagTask(tag);
			break;

		case JITWatchConstants.TAG_START_COMPILE_THREAD:
			handleStartCompileThread(tag);
			break;
<<<<<<< HEAD

        default:
            break;
=======
>>>>>>> ba9368ad
		}
	}

	private void handleVmVersion(Tag tag)
	{
		String release = tag.getNamedChildren(TAG_RELEASE).get(0).getTextContent();

		model.setVmVersionRelease(release);
	}

	private void appendNativeCode(String line)
	{
		nativeCodeBuilder.append(line).append("\n");
	}

	private void completeNativeCode()
	{
		parseState = ParseState.READY;

		if (currentMember != null)
		{
			currentMember.setAssembly(nativeCodeBuilder.toString());
		}

		nativeCodeBuilder.delete(0, nativeCodeBuilder.length());
	}

	private void handleStartCompileThread(Tag tag)
	{
		model.getJITStats().incCompilerThreads();
		String threadName = tag.getAttribute(ATTR_NAME);

		if (threadName.startsWith(C1))
		{
			tagProcessor.setCompiler(CompilerName.C1);
		}
		else if (threadName.startsWith(C2))
		{
			tagProcessor.setCompiler(CompilerName.C2);
		}
		else
		{
			System.err.println("Unexpected compiler name: " + threadName);
		}
	}

	private IMetaMember findMemberWithSignature(String logSignature)
	{
		IMetaMember metaMember = null;

		String[] parsedResult = null;

		try
		{
			parsedResult = ParseUtil.parseLogSignature(logSignature);
		}
		catch (Exception e)
		{
			logError(e.getMessage());
		}

		if (parsedResult != null)
		{
			String className = parsedResult[0];
			String parsedSignature = parsedResult[1];

			if (parsedSignature != null)
			{
				metaMember = model.findMetaMember(className, parsedSignature);
			}
		}
		else
		{
			logError("Could not parse line " + currentLineNumber + " : " + logSignature);
		}

		return metaMember;
	}

	private void handleTagQueued(Tag tag)
<<<<<<< HEAD
	{
		handleMethodLine(tag, EventType.QUEUE);
	}

	private void handleTagNMethod(Tag tag)
	{
		String attrCompiler = tag.getAttribute(ATTR_COMPILER);

		if (attrCompiler != null)
		{
			if (C1.equals(attrCompiler))
			{
				handleMethodLine(tag, EventType.NMETHOD_C1);
			}
			else if (C2.equals(attrCompiler))
			{
				handleMethodLine(tag, EventType.NMETHOD_C2);
			}
			else
			{
				logError("Unexpected Compiler attribute: " + attrCompiler);
			}
		}
		else
		{
			String attrCompileKind = tag.getAttribute(ATTR_COMPILE_KIND);
			
			if (attrCompileKind != null && C2N.equals(attrCompileKind))
			{
				handleMethodLine(tag, EventType.NMETHOD_C2N);
			}
			else
			{
				logError("Missing Compiler attribute " + tag);
			}
		}
	}

	private void handleTagTask(Tag tag)
	{
		handleMethodLine(tag, EventType.TASK);

		Tag tagCodeCache = tag.getFirstNamedChild(JITWatchConstants.TAG_CODE_CACHE);

		if (tagCodeCache != null)
		{
			// copy timestamp from parent <task> tag used for graphing code
			// cache
			String stamp = tag.getAttribute(JITWatchConstants.ATTR_STAMP);
			tagCodeCache.getAttrs().put(JITWatchConstants.ATTR_STAMP, stamp);

			model.addCodeCacheTag(tagCodeCache);
		}

		Tag tagTaskDone = tag.getFirstNamedChild(JITWatchConstants.TAG_TASK_DONE);

		if (tagTaskDone != null)
		{
			handleTaskDone(tagTaskDone);
		}
	}

	private void handleMethodLine(Tag tag, EventType eventType)
	{
		Map<String, String> attrs = tag.getAttrs();

		String attrMethod = attrs.get(ATTR_METHOD);

		if (attrMethod != null)
		{
			attrMethod = attrMethod.replace(S_SLASH, S_DOT);
			// attrs.remove(ATTR_METHOD);

			IMetaMember member = handleMember(attrMethod, attrs, eventType);

			if (member != null)
			{
				member.addJournalEntry(tag);
			}
		}
	}

	private IMetaMember handleMember(String signature, Map<String, String> attrs, EventType type)
	{
		IMetaMember metaMember = findMemberWithSignature(signature);

=======
	{
		handleMethodLine(tag, EventType.QUEUE);
	}

	private void handleTagNMethod(Tag tag)
	{
		String attrCompiler = tag.getAttribute(ATTR_COMPILER);

		if (attrCompiler != null)
		{
			if (C1.equals(attrCompiler))
			{
				handleMethodLine(tag, EventType.NMETHOD_C1);
			}
			else if (C2.equals(attrCompiler))
			{
				handleMethodLine(tag, EventType.NMETHOD_C2);
			}
			else
			{
				logError("Unexpected Compiler attribute: " + attrCompiler);
			}
		}
		else
		{
			String attrCompileKind = tag.getAttribute(ATTR_COMPILE_KIND);
			
			if (attrCompileKind != null && C2N.equals(attrCompileKind))
			{
				handleMethodLine(tag, EventType.NMETHOD_C2N);
			}
			else
			{
				logError("Missing Compiler attribute " + tag);
			}
		}
	}

	private void handleTagTask(Tag tag)
	{
		handleMethodLine(tag, EventType.TASK);

		Tag tagCodeCache = tag.getFirstNamedChild(JITWatchConstants.TAG_CODE_CACHE);

		if (tagCodeCache != null)
		{
			// copy timestamp from parent <task> tag used for graphing code
			// cache
			String stamp = tag.getAttribute(JITWatchConstants.ATTR_STAMP);
			tagCodeCache.getAttrs().put(JITWatchConstants.ATTR_STAMP, stamp);

			model.addCodeCacheTag(tagCodeCache);
		}

		Tag tagTaskDone = tag.getFirstNamedChild(JITWatchConstants.TAG_TASK_DONE);

		if (tagTaskDone != null)
		{
			handleTaskDone(tagTaskDone);
		}
	}

	private void handleMethodLine(Tag tag, EventType eventType)
	{
		Map<String, String> attrs = tag.getAttrs();

		String attrMethod = attrs.get(ATTR_METHOD);

		if (attrMethod != null)
		{
			attrMethod = attrMethod.replace(S_SLASH, S_DOT);
			// attrs.remove(ATTR_METHOD);

			IMetaMember member = handleMember(attrMethod, attrs, eventType);

			if (member != null)
			{
				member.addJournalEntry(tag);
			}
		}
	}

	private IMetaMember handleMember(String signature, Map<String, String> attrs, EventType type)
	{
		IMetaMember metaMember = findMemberWithSignature(signature);

>>>>>>> ba9368ad
		String stampAttr = attrs.get(ATTR_STAMP);
		long stampTime = ParseUtil.parseStamp(stampAttr);

		if (metaMember != null)
		{
			switch (type)
			{
			case QUEUE:
			{
				metaMember.setQueuedAttributes(attrs);
				JITEvent queuedEvent = new JITEvent(stampTime, type, metaMember.toString());
				model.addEvent(queuedEvent);
				logEvent(queuedEvent);
			}
				break;
			case NMETHOD_C1:
			case NMETHOD_C2:
			case NMETHOD_C2N:
			{
				metaMember.setCompiledAttributes(attrs);
				metaMember.getMetaClass().incCompiledMethodCount();
				model.updateStats(metaMember);

				JITEvent compiledEvent = new JITEvent(stampTime, type, metaMember.toString());
				model.addEvent(compiledEvent);
				logEvent(compiledEvent);
			}
				break;
			case TASK:
			{
				metaMember.addCompiledAttributes(attrs);
				currentMember = metaMember;
			}
				break;
			}
		}

		return metaMember;
	}

	private void handleTaskDone(Tag tag)
	{
		Map<String, String> attrs = tag.getAttrs();

		if (attrs.containsKey("nmsize"))
		{
			long nmsize = Long.parseLong(attrs.get("nmsize"));
			model.addNativeBytes(nmsize);
		}

		if (currentMember != null)
		{
			currentMember.addCompiledAttributes(attrs);

			// prevents attr overwrite by next task_done if next member not
			// found due to classpath issues
			currentMember = null;
		}
	}

	/*
	 * JITWatch needs classloader information so it can show classes which have
	 * no JIT-compiled methods in the class tree
	 */
	private void handleLoaded(String currentLine)
	{
		String fqClassName = StringUtil.getSubstringBetween(currentLine, LOADED, S_SPACE);

		if (fqClassName != null)
		{
			String packageName;
			String className;

			int lastDotIndex = fqClassName.lastIndexOf('.');

			if (lastDotIndex != -1)
			{
				packageName = fqClassName.substring(0, lastDotIndex);
				className = fqClassName.substring(lastDotIndex + 1);
			}
			else
			{
				packageName = S_EMPTY;
				className = fqClassName;
			}

			Class<?> clazz = null;

			try
			{
				clazz = ClassUtil.loadClassWithoutInitialising(fqClassName);
			}
			catch (ClassNotFoundException cnf)
			{
				logError("ClassNotFoundException: '" + fqClassName + "' parsing " + currentLine);
			}
			catch (NoClassDefFoundError ncdf)
			{
				logError("NoClassDefFoundError: '" + fqClassName + "' parsing " + currentLine);
			}

			try
			{
				// can throw NCDFE from clazz.getDeclaredMethods()
				model.buildMetaClass(packageName, className, clazz);
			}
			catch (NoClassDefFoundError ncdf)
			{
				// missing class is from a method declaration in fqClassName
				// so look in getMessage()
				logError("NoClassDefFoundError: '" + ncdf.getMessage() + "' parsing " + currentLine);
			}
		}
	}
}<|MERGE_RESOLUTION|>--- conflicted
+++ resolved
@@ -247,7 +247,7 @@
 		case JITWatchConstants.TAG_VM_VERSION:
 			handleVmVersion(tag);
 			break;
-
+		
 		case JITWatchConstants.TAG_TASK_QUEUED:
 			handleTagQueued(tag);
 			break;
@@ -263,12 +263,9 @@
 		case JITWatchConstants.TAG_START_COMPILE_THREAD:
 			handleStartCompileThread(tag);
 			break;
-<<<<<<< HEAD
 
         default:
             break;
-=======
->>>>>>> ba9368ad
 		}
 	}
 
@@ -349,7 +346,6 @@
 	}
 
 	private void handleTagQueued(Tag tag)
-<<<<<<< HEAD
 	{
 		handleMethodLine(tag, EventType.QUEUE);
 	}
@@ -436,94 +432,6 @@
 	{
 		IMetaMember metaMember = findMemberWithSignature(signature);
 
-=======
-	{
-		handleMethodLine(tag, EventType.QUEUE);
-	}
-
-	private void handleTagNMethod(Tag tag)
-	{
-		String attrCompiler = tag.getAttribute(ATTR_COMPILER);
-
-		if (attrCompiler != null)
-		{
-			if (C1.equals(attrCompiler))
-			{
-				handleMethodLine(tag, EventType.NMETHOD_C1);
-			}
-			else if (C2.equals(attrCompiler))
-			{
-				handleMethodLine(tag, EventType.NMETHOD_C2);
-			}
-			else
-			{
-				logError("Unexpected Compiler attribute: " + attrCompiler);
-			}
-		}
-		else
-		{
-			String attrCompileKind = tag.getAttribute(ATTR_COMPILE_KIND);
-			
-			if (attrCompileKind != null && C2N.equals(attrCompileKind))
-			{
-				handleMethodLine(tag, EventType.NMETHOD_C2N);
-			}
-			else
-			{
-				logError("Missing Compiler attribute " + tag);
-			}
-		}
-	}
-
-	private void handleTagTask(Tag tag)
-	{
-		handleMethodLine(tag, EventType.TASK);
-
-		Tag tagCodeCache = tag.getFirstNamedChild(JITWatchConstants.TAG_CODE_CACHE);
-
-		if (tagCodeCache != null)
-		{
-			// copy timestamp from parent <task> tag used for graphing code
-			// cache
-			String stamp = tag.getAttribute(JITWatchConstants.ATTR_STAMP);
-			tagCodeCache.getAttrs().put(JITWatchConstants.ATTR_STAMP, stamp);
-
-			model.addCodeCacheTag(tagCodeCache);
-		}
-
-		Tag tagTaskDone = tag.getFirstNamedChild(JITWatchConstants.TAG_TASK_DONE);
-
-		if (tagTaskDone != null)
-		{
-			handleTaskDone(tagTaskDone);
-		}
-	}
-
-	private void handleMethodLine(Tag tag, EventType eventType)
-	{
-		Map<String, String> attrs = tag.getAttrs();
-
-		String attrMethod = attrs.get(ATTR_METHOD);
-
-		if (attrMethod != null)
-		{
-			attrMethod = attrMethod.replace(S_SLASH, S_DOT);
-			// attrs.remove(ATTR_METHOD);
-
-			IMetaMember member = handleMember(attrMethod, attrs, eventType);
-
-			if (member != null)
-			{
-				member.addJournalEntry(tag);
-			}
-		}
-	}
-
-	private IMetaMember handleMember(String signature, Map<String, String> attrs, EventType type)
-	{
-		IMetaMember metaMember = findMemberWithSignature(signature);
-
->>>>>>> ba9368ad
 		String stampAttr = attrs.get(ATTR_STAMP);
 		long stampTime = ParseUtil.parseStamp(stampAttr);
 
@@ -638,4 +546,6 @@
 			}
 		}
 	}
+
+
 }