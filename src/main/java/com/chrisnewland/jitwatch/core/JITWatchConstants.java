/*
 * Copyright (c) 2013, 2014 Chris Newland.
 * Licensed under https://github.com/AdoptOpenJDK/jitwatch/blob/master/LICENSE-BSD
 * Instructions: https://github.com/AdoptOpenJDK/jitwatch/wiki
 */
package com.chrisnewland.jitwatch.core;

import java.util.Arrays;
import java.util.HashSet;
import java.util.Set;
import java.util.regex.Pattern;

import static com.chrisnewland.jitwatch.model.IMetaMember.*;

public final class JITWatchConstants
{
    /*
        Hide Utility Class Constructor
        Utility classes should not have a public or default constructor.
    */
    private JITWatchConstants() {
    }

	public static final String TAG_XML = "<?xml";
	public static final String TAG_TTY = "<tty>";
	public static final String TAG_TTY_CLOSE = "</tty>";
	public static final String TAG_COMPILATION_LOG = "<compilation_log";
	public static final String TAG_COMPILATION_LOG_CLOSE = "</compilation_log>";
	public static final String TAG_HOTSPOT_LOG = "<hotspot_log";
	public static final String TAG_HOTSPOT_LOG_CLOSE = "</hotspot_log>";

	public static final Set<String> SKIP_TAGS = new HashSet<>(Arrays.asList(new String[] { TAG_XML, TAG_TTY, TAG_TTY_CLOSE,
			TAG_COMPILATION_LOG, TAG_COMPILATION_LOG_CLOSE, TAG_HOTSPOT_LOG, TAG_HOTSPOT_LOG_CLOSE }));

	public static final String NATIVE_CODE_METHOD_MARK = "# {method}";
	public static final String LOADED = "[Loaded ";
	public static final String METHOD = "method";
	public static final String PARSE = "parse";

	public static final String TAG_VM_VERSION = "vm_version";
	public static final String TAG_RELEASE = "release";

	public static final String TAG_TASK_QUEUED = "task_queued";
	public static final String TAG_NMETHOD = "nmethod";
	public static final String TAG_TASK = "task";
	public static final String TAG_BC = "bc";
	public static final String TAG_CALL = "call";
	public static final String TAG_CODE_CACHE = "code_cache";
	public static final String TAG_TASK_DONE = "task_done";
	public static final String TAG_START_COMPILE_THREAD = "start_compile_thread";
	public static final String TAG_PARSE = PARSE;
	public static final String TAG_PHASE = "phase";
	public static final String TAG_KLASS = "klass";
	public static final String TAG_TYPE = "type";
	public static final String TAG_METHOD = METHOD;
	public static final String TAG_INTRINSIC = "intrinsic";
	public static final String TAG_INLINE_FAIL = "inline_fail";
	public static final String TAG_INLINE_SUCCESS = "inline_success";
	public static final String TAG_BRANCH = "branch";

	public static final String OSR = "osr";
	public static final String C2N = "c2n";
	public static final String C1 = "C1";
	public static final String C2 = "C2";

	public static final String ATTR_METHOD = METHOD;
	public static final String ATTR_COMPILE_ID = "compile_id";
	public static final String ATTR_COMPILE_KIND = "compile_kind";
	public static final String ATTR_STAMP = "stamp";
	public static final String ATTR_NAME = "name";
	public static final String ATTR_BCI = "bci";
	public static final String ATTR_CODE = "code";
	public static final String ATTR_COMPILER = "compiler";
	public static final String ATTR_FREE_CODE_CACHE = "free_code_cache";
	public static final String ATTR_NMSIZE = "nmsize";
	public static final String ATTR_BYTES = "bytes";
	public static final String ATTR_IICOUNT = "iicount";
	public static final String ATTR_COMPILE_MILLIS = "compileMillis";
	public static final String ATTR_DECOMPILES = "decompiles";
	public static final String ATTR_PARSE = PARSE;
	public static final String ATTR_BUILDIR = "buildIR";
	public static final String ATTR_ID = "id";
	public static final String ATTR_HOLDER = "holder";
	public static final String ATTR_RETURN = "return";
	public static final String ATTR_REASON = "reason";
	public static final String ATTR_ARGUMENTS = "arguments";
	public static final String ATTR_BRANCH_COUNT = "cnt";
	public static final String ATTR_BRANCH_TAKEN = "taken";
	public static final String ATTR_BRANCH_NOT_TAKEN = "not_taken";
	public static final String ATTR_BRANCH_PROB = "prob";
	public static final String ATTR_COUNT = "count";
	public static final String ATTR_PROF_FACTOR = "prof_factor";
	
	public static final String ENTITY_APOS = "&apos;";
	public static final String S_ENTITY_LT = "&lt;";
	public static final String S_ENTITY_GT = "&gt;";
	
	public static final String S_PACKAGE = "package";
	public static final String S_CLASS = "class";

	public static final String S_OPEN_PARENTHESES = "(";
	public static final String S_CLOSE_PARENTHESES = ")";
    public static final String S_OPEN_ANGLE = "<";
	public static final String S_CLOSE_ANGLE= ">";
	public static final String S_OPEN_BRACE = "{";
	public static final String S_CLOSE_BRACE= "}";
	public static final String S_AT = "@";
	public static final String S_HASH = "#";
	public static final String S_SPACE = " ";
	public static final String S_NEWLINE = "\n";
	public static final String S_TAB = "\t";
	public static final String S_DOUBLE_SPACE = "  ";
	public static final String S_EMPTY = "";
	public static final String S_COLON = ":";
	public static final String S_SEMICOLON = ";";
	public static final String S_DOT = ".";
	public static final String S_COMMA = ",";
	public static final String S_SLASH = "/";
	public static final String S_DOUBLE_SLASH = "//";
	public static final String S_QUOTE = "'";
	public static final String S_DOUBLE_QUOTE = "\"";
	public static final String S_REGEX_WHITESPACE = "\\s+";
	public static final String S_BACKSLASH = "\\";

	public static final char C_SLASH = '/';
	public static final char C_OPEN_ANGLE = '<';
	public static final char C_CLOSE_ANGLE = '>';
	public static final char C_SPACE = ' ';
	public static final char C_HASH = '#';
	public static final char C_COMMA = ',';
	public static final char C_COLON = ':';
	public static final char C_EQUALS = '=';
	public static final char C_QUOTE = '\'';
	public static final char C_DOUBLE_QUOTE = '"';
	public static final char C_NEWLINE = '\n';
	public static final char C_DOT = '.';
	public static final char C_OBJECT_REF = 'L';
	public static final char C_SEMICOLON = ';';
	public static final char C_OPEN_SQUARE_BRACKET = '[';
	public static final char C_QUESTION = '?';
<<<<<<< HEAD

    public static final String[] MODIFIERS = new String[] {
            PUBLIC,
            PRIVATE,
            PROTECTED,
            STATIC,
            FINAL,
            SYNCHRONIZED,
            STRICTFP,
            NATIVE,
            ABSTRACT
    };

    public static final Pattern PATTERN_LOG_SIGNATURE =
            Pattern.compile("^([0-9]+):\\s([0-9a-z_]+)\\s?([#0-9a-z,\\- ]+)?\\s?\\{?\\s?(//.*)?");
=======
	public static final char C_BACKSLASH = '\\';

>>>>>>> c54b0bbe
}<|MERGE_RESOLUTION|>--- conflicted
+++ resolved
@@ -138,7 +138,8 @@
 	public static final char C_SEMICOLON = ';';
 	public static final char C_OPEN_SQUARE_BRACKET = '[';
 	public static final char C_QUESTION = '?';
-<<<<<<< HEAD
+	public static final char C_BACKSLASH = '\\';
+
 
     public static final String[] MODIFIERS = new String[] {
             PUBLIC,
@@ -154,8 +155,4 @@
 
     public static final Pattern PATTERN_LOG_SIGNATURE =
             Pattern.compile("^([0-9]+):\\s([0-9a-z_]+)\\s?([#0-9a-z,\\- ]+)?\\s?\\{?\\s?(//.*)?");
-=======
-	public static final char C_BACKSLASH = '\\';
-
->>>>>>> c54b0bbe
 }